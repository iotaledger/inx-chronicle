// Copyright 2022 IOTA Stiftung
// SPDX-License-Identifier: Apache-2.0

//! TODO

use actix::{
    Actor,
    System,
};
use chronicle::{
    api::{
        ChronicleAPI,
        ShutdownAPI,
    },
    config::mongo::{
        Credential,
        MongoConfig,
    },
};

fn main() {
    dotenv::dotenv().unwrap();
    env_logger::init();
    let system = System::new();
    let mongo_config =
        MongoConfig::default().with_credential(Credential::default().with_username("root").with_password("pass"));
<<<<<<< HEAD
    system.block_on(async {
        let api_addr = ChronicleAPI::new(mongo_config).start();
        tokio::signal::ctrl_c().await.ok();
        api_addr.send(ShutdownAPI).await.ok();
    });
=======
    let res: anyhow::Result<()> = system.block_on(async {
        let api_addr = ChronicleAPI::new(mongo_config)?.start();
        tokio::signal::ctrl_c().await.ok();
        api_addr.send(ShutdownAPI).await.ok();
        Ok(())
    });
    res.unwrap();
>>>>>>> 1c7ed809
}<|MERGE_RESOLUTION|>--- conflicted
+++ resolved
@@ -1,5 +1,7 @@
 // Copyright 2022 IOTA Stiftung
 // SPDX-License-Identifier: Apache-2.0
+
+#![warn(missing_docs)]
 
 //! TODO
 
@@ -24,13 +26,6 @@
     let system = System::new();
     let mongo_config =
         MongoConfig::default().with_credential(Credential::default().with_username("root").with_password("pass"));
-<<<<<<< HEAD
-    system.block_on(async {
-        let api_addr = ChronicleAPI::new(mongo_config).start();
-        tokio::signal::ctrl_c().await.ok();
-        api_addr.send(ShutdownAPI).await.ok();
-    });
-=======
     let res: anyhow::Result<()> = system.block_on(async {
         let api_addr = ChronicleAPI::new(mongo_config)?.start();
         tokio::signal::ctrl_c().await.ok();
@@ -38,5 +33,4 @@
         Ok(())
     });
     res.unwrap();
->>>>>>> 1c7ed809
 }