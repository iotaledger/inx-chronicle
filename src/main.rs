--- conflicted
+++ resolved
@@ -1,7 +1,8 @@
 // Copyright 2022 IOTA Stiftung
 // SPDX-License-Identifier: Apache-2.0
 
-<<<<<<< HEAD
+//! TODO
+
 use actix::{
     Actor,
     System,
@@ -16,11 +17,6 @@
         MongoConfig,
     },
 };
-=======
-#![warn(missing_docs)]
-
-//! TODO
->>>>>>> f1e68a67
 
 fn main() {
     dotenv::dotenv().unwrap();
