--- conflicted
+++ resolved
@@ -1,12 +1,9 @@
 // Copyright 2022 IOTA Stiftung
 // SPDX-License-Identifier: Apache-2.0
 
-<<<<<<< HEAD
 //! Module that contains the types.
 
-=======
 #[cfg(feature = "stardust")]
->>>>>>> e27e38f5
 pub mod context;
 #[cfg(feature = "stardust")]
 pub mod ledger;
