// Copyright 2022 IOTA Stiftung
// SPDX-License-Identifier: Apache-2.0

use bee_block_stardust::payload as bee;
use serde::{Deserialize, Serialize};
use thiserror::Error;

pub mod milestone;
pub mod tagged_data;
pub mod transaction;
pub mod treasury_transaction;

pub use self::{
    milestone::{MilestoneId, MilestonePayload},
    tagged_data::TaggedDataPayload,
    transaction::{TransactionEssence, TransactionId, TransactionPayload},
    treasury_transaction::TreasuryTransactionPayload,
};

#[derive(Clone, Debug, PartialEq, Eq, Serialize, Deserialize)]
#[serde(rename_all = "snake_case", tag = "kind")]
pub enum Payload {
    Transaction(Box<TransactionPayload>),
    Milestone(Box<MilestonePayload>),
    TreasuryTransaction(Box<TreasuryTransactionPayload>),
    TaggedData(Box<TaggedDataPayload>),
}

impl Payload {
    pub fn kind(&self) -> &'static str {
        match self {
            Payload::Transaction(_) => "transaction",
            Payload::Milestone(_) => "milestone",
            Payload::TreasuryTransaction(_) => "treasury_transaction",
            Payload::TaggedData(_) => "tagged_data",
        }
    }
}

impl From<&bee::Payload> for Payload {
    fn from(value: &bee::Payload) -> Self {
        match value {
            bee::Payload::Transaction(p) => Self::Transaction(Box::new(p.as_ref().into())),
            bee::Payload::Milestone(p) => Self::Milestone(Box::new(p.as_ref().into())),
            bee::Payload::TreasuryTransaction(p) => Self::TreasuryTransaction(Box::new(p.as_ref().into())),
            bee::Payload::TaggedData(p) => Self::TaggedData(Box::new(p.as_ref().into())),
        }
    }
}

impl TryFrom<Payload> for bee::Payload {
    type Error = bee_block_stardust::Error;

    fn try_from(value: Payload) -> Result<Self, Self::Error> {
        Ok(match value {
            Payload::Transaction(p) => bee::Payload::Transaction(Box::new((*p).try_into()?)),
            Payload::Milestone(p) => bee::Payload::Milestone(Box::new((*p).try_into()?)),
            Payload::TreasuryTransaction(p) => bee::Payload::TreasuryTransaction(Box::new((*p).try_into()?)),
            Payload::TaggedData(p) => bee::Payload::TaggedData(Box::new((*p).try_into()?)),
        })
    }
}

#[derive(Debug, Error)]
#[error("wrong payload requested. expected {expected}, found: {found}")]
pub struct WrongPayloadError {
    expected: &'static str,
    found: &'static str,
}

macro_rules! impl_coerce_payload {
    ($kind:literal, $t:ty, $var:ident) => {
        impl TryFrom<Payload> for $t {
            type Error = WrongPayloadError;

            fn try_from(value: Payload) -> Result<Self, Self::Error> {
                if let Payload::$var(payload) = value {
                    Ok(*payload)
                } else {
                    Err(WrongPayloadError {
                        expected: $kind,
                        found: value.kind(),
                    })
                }
            }
        }
    };
}
impl_coerce_payload!("transaction", TransactionPayload, Transaction);
impl_coerce_payload!("milestone", MilestonePayload, Milestone);
impl_coerce_payload!("treasury_transaction", TreasuryTransactionPayload, TreasuryTransaction);
impl_coerce_payload!("tagged_data", TaggedDataPayload, TaggedData);

#[cfg(test)]
mod test {
<<<<<<< HEAD
    use bee_block_stardust::rand::payload::{rand_tagged_data_payload, rand_treasury_transaction_payload};
    use mongodb::bson::{from_bson, to_bson};
    use test_util::payload::{milestone::rand_milestone_payload, transaction::rand_transaction_payload};

    use super::*;
    use crate::types::stardust::block::Payload;

    #[test]
    fn test_payload_bson() {
        let payload = Payload::from(&bee::Payload::from(rand_transaction_payload()));
        let bson = to_bson(&payload).unwrap();
=======
    use mongodb::bson::{doc, from_bson, to_bson, to_document};

    use crate::types::stardust::{
        block::{payload::TransactionEssence, Payload},
        util::payload::*,
    };

    #[test]
    fn test_payload_bson() {
        let payload = get_test_transaction_payload();
        let mut bson = to_bson(&payload).unwrap();
        // Need to re-add outputs as they are not serialized
        let outputs_doc = if let Payload::Transaction(payload) = &payload {
            let TransactionEssence::Regular { outputs, .. } = &payload.essence;
            doc! { "outputs": outputs.iter().map(to_document).collect::<Result<Vec<_>, _>>().unwrap() }
        } else {
            unreachable!();
        };
        let doc = bson.as_document_mut().unwrap().get_document_mut("essence").unwrap();
        doc.extend(outputs_doc);
>>>>>>> e231e09c
        assert_eq!(payload, from_bson::<Payload>(bson).unwrap());

        let payload = Payload::from(&bee::Payload::from(rand_milestone_payload(1)));
        let bson = to_bson(&payload).unwrap();
        assert_eq!(payload, from_bson::<Payload>(bson).unwrap());

        let payload = Payload::from(&bee::Payload::from(rand_treasury_transaction_payload()));
        let bson = to_bson(&payload).unwrap();
        assert_eq!(payload, from_bson::<Payload>(bson).unwrap());

        let payload = Payload::from(&bee::Payload::from(rand_tagged_data_payload()));
        let bson = to_bson(&payload).unwrap();
        assert_eq!(payload, from_bson::<Payload>(bson).unwrap());
    }
}<|MERGE_RESOLUTION|>--- conflicted
+++ resolved
@@ -93,29 +93,16 @@
 
 #[cfg(test)]
 mod test {
-<<<<<<< HEAD
     use bee_block_stardust::rand::payload::{rand_tagged_data_payload, rand_treasury_transaction_payload};
-    use mongodb::bson::{from_bson, to_bson};
+    use mongodb::bson::{doc, from_bson, to_bson, to_document};
     use test_util::payload::{milestone::rand_milestone_payload, transaction::rand_transaction_payload};
 
     use super::*;
-    use crate::types::stardust::block::Payload;
+    use crate::types::stardust::block::{payload::TransactionEssence, Payload};
 
     #[test]
     fn test_payload_bson() {
         let payload = Payload::from(&bee::Payload::from(rand_transaction_payload()));
-        let bson = to_bson(&payload).unwrap();
-=======
-    use mongodb::bson::{doc, from_bson, to_bson, to_document};
-
-    use crate::types::stardust::{
-        block::{payload::TransactionEssence, Payload},
-        util::payload::*,
-    };
-
-    #[test]
-    fn test_payload_bson() {
-        let payload = get_test_transaction_payload();
         let mut bson = to_bson(&payload).unwrap();
         // Need to re-add outputs as they are not serialized
         let outputs_doc = if let Payload::Transaction(payload) = &payload {
@@ -126,7 +113,6 @@
         };
         let doc = bson.as_document_mut().unwrap().get_document_mut("essence").unwrap();
         doc.extend(outputs_doc);
->>>>>>> e231e09c
         assert_eq!(payload, from_bson::<Payload>(bson).unwrap());
 
         let payload = Payload::from(&bee::Payload::from(rand_milestone_payload(1)));
