// Copyright 2022 IOTA Stiftung
// SPDX-License-Identifier: Apache-2.0

//! Module containing types related to transactions.

use std::{borrow::Borrow, str::FromStr};

use bee_block_stardust::{output::InputsCommitment, payload::transaction as bee};
use mongodb::bson::{spec::BinarySubtype, Binary, Bson};
use serde::{Deserialize, Serialize};

use crate::types::{
    context::{TryFromWithContext, TryIntoWithContext},
    stardust::block::{Input, Output, Payload, Unlock},
    util::bytify,
};

<<<<<<< HEAD
#[derive(Copy, Clone, Debug, PartialEq, Eq, Serialize, Deserialize, Hash)]
=======
/// Uniquely identifies a transaction.
#[derive(Copy, Clone, Debug, PartialEq, Eq, Serialize, Deserialize)]
>>>>>>> 974ecc4d
#[serde(transparent)]
pub struct TransactionId(#[serde(with = "bytify")] pub [u8; Self::LENGTH]);

impl TransactionId {
    const LENGTH: usize = bee::TransactionId::LENGTH;

    /// Converts the [`TransactionId`] to its `0x`-prefixed hex representation.
    pub fn to_hex(&self) -> String {
        prefix_hex::encode(self.0.as_ref())
    }
}

impl From<bee::TransactionId> for TransactionId {
    fn from(value: bee::TransactionId) -> Self {
        Self(*value)
    }
}

impl From<TransactionId> for bee::TransactionId {
    fn from(value: TransactionId) -> Self {
        bee::TransactionId::new(value.0)
    }
}

impl FromStr for TransactionId {
    type Err = bee_block_stardust::Error;

    fn from_str(s: &str) -> Result<Self, Self::Err> {
        Ok(bee::TransactionId::from_str(s)?.into())
    }
}

impl From<TransactionId> for Bson {
    fn from(val: TransactionId) -> Self {
        Binary {
            subtype: BinarySubtype::Generic,
            bytes: val.0.to_vec(),
        }
        .into()
    }
}

/// Represents the transaction payload.
#[derive(Clone, Debug, PartialEq, Eq, Serialize, Deserialize)]
pub struct TransactionPayload {
    /// The id of the transaction.
    pub transaction_id: TransactionId,
    /// The transaction essence.
    pub essence: TransactionEssence,
    /// The list of unlocks.
    pub unlocks: Box<[Unlock]>,
}

impl<T: Borrow<bee::TransactionPayload>> From<T> for TransactionPayload {
    fn from(value: T) -> Self {
        let value = value.borrow();
        Self {
            transaction_id: value.id().into(),
            essence: value.essence().into(),
            unlocks: value.unlocks().iter().map(Into::into).collect(),
        }
    }
}

impl TryFromWithContext<TransactionPayload> for bee::TransactionPayload {
    type Error = bee_block_stardust::Error;

    fn try_from_with_context(
        ctx: &bee_block_stardust::protocol::ProtocolParameters,
        value: TransactionPayload,
    ) -> Result<Self, Self::Error> {
        bee::TransactionPayload::new(
            value.essence.try_into_with_context(ctx)?,
            bee_block_stardust::unlock::Unlocks::new(
                value
                    .unlocks
                    .into_vec()
                    .into_iter()
                    .map(TryInto::try_into)
                    .collect::<Result<Vec<_>, _>>()?,
            )?,
        )
    }
}

impl From<TransactionPayload> for bee::dto::TransactionPayloadDto {
    fn from(value: TransactionPayload) -> Self {
        Self {
            kind: bee::TransactionPayload::KIND,
            essence: value.essence.into(),
            unlocks: value.unlocks.into_vec().into_iter().map(Into::into).collect(),
        }
    }
}

/// Represents the essence of a transaction.
#[derive(Clone, Debug, PartialEq, Eq, Serialize, Deserialize)]
#[serde(rename_all = "snake_case", tag = "kind")]
pub enum TransactionEssence {
    /// The regular transaction essence.
    Regular {
        /// The network id for which this transaction was issued.
        /// Note: Including the network id in the transaction prevents replay attacks.
        #[serde(with = "crate::types::util::stringify")]
        network_id: u64,
        /// The list of inputs that this transaction consumes.
        inputs: Box<[Input]>,
        #[serde(with = "bytify")]
        /// The input commitment hash as bytes.
        inputs_commitment: [u8; Self::INPUTS_COMMITMENT_LENGTH],
        /// The list of outputs that this transaction creates.
        #[serde(skip_serializing)]
        outputs: Box<[Output]>,
        /// The [`Payload`], which for now can only be of type [`TaggedDataPayload`](super::TaggedDataPayload).
        #[serde(skip_serializing_if = "Option::is_none")]
        payload: Option<Payload>,
    },
}

impl TransactionEssence {
    const INPUTS_COMMITMENT_LENGTH: usize = InputsCommitment::LENGTH;
}

impl<T: Borrow<bee::TransactionEssence>> From<T> for TransactionEssence {
    fn from(value: T) -> Self {
        let value = value.borrow();
        match value {
            bee::TransactionEssence::Regular(essence) => Self::Regular {
                network_id: essence.network_id(),
                inputs: essence.inputs().iter().map(Into::into).collect(),
                inputs_commitment: **essence.inputs_commitment(),
                outputs: essence.outputs().iter().map(Into::into).collect(),
                payload: essence.payload().map(Into::into),
            },
        }
    }
}

impl TryFromWithContext<TransactionEssence> for bee::TransactionEssence {
    type Error = bee_block_stardust::Error;

    fn try_from_with_context(
        ctx: &bee_block_stardust::protocol::ProtocolParameters,
        value: TransactionEssence,
    ) -> Result<Self, Self::Error> {
        Ok(match value {
            TransactionEssence::Regular {
                network_id: _,
                inputs,
                inputs_commitment,
                outputs,
                payload,
            } => {
                let mut builder = bee::RegularTransactionEssence::builder(
                    bee_block_stardust::output::InputsCommitment::from(inputs_commitment),
                )
                .with_inputs(
                    inputs
                        .into_vec()
                        .into_iter()
                        .map(TryInto::try_into)
                        .collect::<Result<Vec<_>, _>>()?,
                )
                .with_outputs(
                    outputs
                        .into_vec()
                        .into_iter()
                        .map(|x| x.try_into_with_context(ctx))
                        .collect::<Result<Vec<_>, _>>()?,
                );
                if let Some(payload) = payload {
                    builder = builder.with_payload(payload.try_into_with_context(ctx)?);
                }
                bee::TransactionEssence::Regular(builder.finish(ctx)?)
            }
        })
    }
}

impl From<TransactionEssence> for bee::dto::TransactionEssenceDto {
    fn from(value: TransactionEssence) -> Self {
        match value {
            TransactionEssence::Regular {
                network_id,
                inputs,
                inputs_commitment,
                outputs,
                payload,
            } => Self::Regular(bee::dto::RegularTransactionEssenceDto {
                kind: bee::RegularTransactionEssence::KIND,
                network_id: network_id.to_string(),
                inputs: inputs.into_vec().into_iter().map(Into::into).collect(),
                inputs_commitment: prefix_hex::encode(inputs_commitment),
                outputs: outputs.into_vec().into_iter().map(Into::into).collect(),
                payload: payload.map(Into::into),
            }),
        }
    }
}

#[cfg(feature = "rand")]
mod rand {
    use bee_block_stardust::rand::{
        bytes::rand_bytes_array,
        number::{rand_number, rand_number_range},
        output::rand_inputs_commitment,
    };

    use super::*;

    impl TransactionId {
        /// Generates a random [`TransactionId`].
        pub fn rand() -> Self {
            Self(rand_bytes_array())
        }
    }

    impl TransactionEssence {
        /// Generates a random [`TransactionEssence`].
        pub fn rand(ctx: &bee_block_stardust::protocol::ProtocolParameters) -> Self {
            Self::Regular {
                network_id: rand_number(),
                inputs: std::iter::repeat_with(Input::rand)
                    .take(rand_number_range(0..10))
                    .collect(),
                inputs_commitment: *rand_inputs_commitment(),
                outputs: std::iter::repeat_with(|| Output::rand(ctx))
                    .take(rand_number_range(0..10))
                    .collect(),
                payload: if rand_number_range(0..=1) == 1 {
                    Some(Payload::rand_tagged_data())
                } else {
                    None
                },
            }
        }
    }

    impl TransactionPayload {
        /// Generates a random [`TransactionPayload`].
        pub fn rand(ctx: &bee_block_stardust::protocol::ProtocolParameters) -> Self {
            Self {
                transaction_id: TransactionId::rand(),
                essence: TransactionEssence::rand(ctx),
                unlocks: std::iter::repeat_with(Unlock::rand)
                    .take(rand_number_range(1..10))
                    .collect(),
            }
        }
    }
}

#[cfg(all(test, feature = "rand"))]
mod test {
    use mongodb::bson::{doc, from_bson, to_bson, to_document};

    use super::*;

    #[test]
    fn test_transaction_id_bson() {
        let transaction_id = TransactionId::rand();
        let bson = to_bson(&transaction_id).unwrap();
        assert_eq!(Bson::from(transaction_id), bson);
        assert_eq!(transaction_id, from_bson::<TransactionId>(bson).unwrap());
    }

    #[test]
    fn test_transaction_payload_bson() {
        let ctx = bee_block_stardust::protocol::protocol_parameters();
        let payload = TransactionPayload::rand(&ctx);
        let mut bson = to_bson(&payload).unwrap();
        // Need to re-add outputs as they are not serialized
        let TransactionEssence::Regular { outputs, .. } = &payload.essence;
        let outputs_doc = doc! { "outputs": outputs.iter().map(to_document).collect::<Result<Vec<_>, _>>().unwrap() };
        let doc = bson.as_document_mut().unwrap().get_document_mut("essence").unwrap();
        doc.extend(outputs_doc);
        assert_eq!(payload, from_bson::<TransactionPayload>(bson).unwrap());
    }
}<|MERGE_RESOLUTION|>--- conflicted
+++ resolved
@@ -15,12 +15,8 @@
     util::bytify,
 };
 
-<<<<<<< HEAD
+/// Uniquely identifies a transaction.
 #[derive(Copy, Clone, Debug, PartialEq, Eq, Serialize, Deserialize, Hash)]
-=======
-/// Uniquely identifies a transaction.
-#[derive(Copy, Clone, Debug, PartialEq, Eq, Serialize, Deserialize)]
->>>>>>> 974ecc4d
 #[serde(transparent)]
 pub struct TransactionId(#[serde(with = "bytify")] pub [u8; Self::LENGTH]);
 
