// Copyright 2022 IOTA Stiftung
// SPDX-License-Identifier: Apache-2.0

use std::str::FromStr;

use bee_block_stardust::{output::InputsCommitment, payload::transaction as bee};
use mongodb::bson::{spec::BinarySubtype, Binary, Bson};
use serde::{Deserialize, Serialize};

use crate::types::{
    stardust::block::{Input, Output, Payload, Unlock},
    util::bytify,
};

#[derive(Copy, Clone, Debug, PartialEq, Eq, Serialize, Deserialize)]
#[serde(transparent)]
pub struct TransactionId(#[serde(with = "bytify")] pub [u8; Self::LENGTH]);

impl TransactionId {
    const LENGTH: usize = bee::TransactionId::LENGTH;

    pub fn to_hex(&self) -> String {
        prefix_hex::encode(self.0.as_ref())
    }
}

impl From<bee::TransactionId> for TransactionId {
    fn from(value: bee::TransactionId) -> Self {
        Self(*value)
    }
}

impl From<TransactionId> for bee::TransactionId {
    fn from(value: TransactionId) -> Self {
        bee::TransactionId::new(value.0)
    }
}

impl FromStr for TransactionId {
    type Err = bee_block_stardust::Error;

    fn from_str(s: &str) -> Result<Self, Self::Err> {
        Ok(bee::TransactionId::from_str(s)?.into())
    }
}

impl From<TransactionId> for Bson {
    fn from(val: TransactionId) -> Self {
        Binary {
            subtype: BinarySubtype::Generic,
            bytes: val.0.to_vec(),
        }
        .into()
    }
}

#[derive(Clone, Debug, PartialEq, Eq, Serialize, Deserialize)]
pub struct TransactionPayload {
    pub transaction_id: TransactionId,
    pub essence: TransactionEssence,
    pub unlocks: Box<[Unlock]>,
}

impl From<&bee::TransactionPayload> for TransactionPayload {
    fn from(value: &bee::TransactionPayload) -> Self {
        Self {
            transaction_id: value.id().into(),
            essence: value.essence().into(),
            unlocks: value.unlocks().iter().map(Into::into).collect(),
        }
    }
}

impl TryFrom<TransactionPayload> for bee::TransactionPayload {
    type Error = bee_block_stardust::Error;

    fn try_from(value: TransactionPayload) -> Result<Self, Self::Error> {
        bee::TransactionPayload::new(
            value.essence.try_into()?,
            bee_block_stardust::unlock::Unlocks::new(
                Vec::from(value.unlocks)
                    .into_iter()
                    .map(TryInto::try_into)
                    .collect::<Result<Vec<_>, _>>()?,
            )?,
        )
    }
}

#[derive(Clone, Debug, PartialEq, Eq, Serialize, Deserialize)]
#[serde(rename_all = "snake_case", tag = "kind")]
pub enum TransactionEssence {
    Regular {
        #[serde(with = "crate::types::util::stringify")]
        network_id: u64,
        inputs: Box<[Input]>,
        #[serde(with = "bytify")]
        inputs_commitment: [u8; Self::INPUTS_COMMITMENT_LENGTH],
        #[serde(skip_serializing)]
        outputs: Box<[Output]>,
        #[serde(skip_serializing_if = "Option::is_none")]
        payload: Option<Payload>,
    },
}

impl TransactionEssence {
    const INPUTS_COMMITMENT_LENGTH: usize = InputsCommitment::LENGTH;
}

impl From<&bee::TransactionEssence> for TransactionEssence {
    fn from(value: &bee::TransactionEssence) -> Self {
        match value {
            bee::TransactionEssence::Regular(essence) => Self::Regular {
                network_id: essence.network_id(),
                inputs: essence.inputs().iter().map(Into::into).collect(),
                inputs_commitment: **essence.inputs_commitment(),
                outputs: essence.outputs().iter().map(Into::into).collect(),
                payload: essence.payload().map(Into::into),
            },
        }
    }
}

impl TryFrom<TransactionEssence> for bee::TransactionEssence {
    type Error = bee_block_stardust::Error;

    fn try_from(value: TransactionEssence) -> Result<Self, Self::Error> {
        Ok(match value {
            TransactionEssence::Regular {
                network_id,
                inputs,
                inputs_commitment,
                outputs,
                payload,
            } => {
                let mut builder = bee::RegularTransactionEssence::builder(
                    network_id,
                    bee_block_stardust::output::InputsCommitment::from(inputs_commitment),
                )
                .with_inputs(
                    Vec::from(inputs)
                        .into_iter()
                        .map(TryInto::try_into)
                        .collect::<Result<Vec<_>, _>>()?,
                )
                .with_outputs(
                    Vec::from(outputs)
                        .into_iter()
                        .map(TryInto::try_into)
                        .collect::<Result<Vec<_>, _>>()?,
                );
                if let Some(payload) = payload {
                    builder = builder.with_payload(payload.try_into()?);
                }
                bee::TransactionEssence::Regular(builder.finish()?)
            }
        })
    }
}

#[cfg(test)]
mod test {
<<<<<<< HEAD
    use bee_block_stardust::rand::bytes::rand_bytes_array;
    use mongodb::bson::{from_bson, to_bson};
    use test_util::payload::transaction::rand_transaction_payload;
=======
    use mongodb::bson::{doc, from_bson, to_bson, to_document};
>>>>>>> e231e09c

    use super::*;

    #[test]
    fn test_transaction_id_bson() {
        let transaction_id = TransactionId::from(bee::TransactionId::new(rand_bytes_array()));
        let bson = to_bson(&transaction_id).unwrap();
        assert_eq!(Bson::from(transaction_id), bson);
        assert_eq!(transaction_id, from_bson::<TransactionId>(bson).unwrap());
    }

    #[test]
    fn test_transaction_payload_bson() {
<<<<<<< HEAD
        let payload = TransactionPayload::from(&rand_transaction_payload());
        let bson = to_bson(&payload).unwrap();
=======
        let payload = get_test_transaction_payload();
        let mut bson = to_bson(&payload).unwrap();
        // Need to re-add outputs as they are not serialized
        let TransactionEssence::Regular { outputs, .. } = &payload.essence;
        let outputs_doc = doc! { "outputs": outputs.iter().map(to_document).collect::<Result<Vec<_>, _>>().unwrap() };
        let doc = bson.as_document_mut().unwrap().get_document_mut("essence").unwrap();
        doc.extend(outputs_doc);
>>>>>>> e231e09c
        assert_eq!(payload, from_bson::<TransactionPayload>(bson).unwrap());
    }
}<|MERGE_RESOLUTION|>--- conflicted
+++ resolved
@@ -160,13 +160,9 @@
 
 #[cfg(test)]
 mod test {
-<<<<<<< HEAD
     use bee_block_stardust::rand::bytes::rand_bytes_array;
-    use mongodb::bson::{from_bson, to_bson};
+    use mongodb::bson::{doc, from_bson, to_bson, to_document};
     use test_util::payload::transaction::rand_transaction_payload;
-=======
-    use mongodb::bson::{doc, from_bson, to_bson, to_document};
->>>>>>> e231e09c
 
     use super::*;
 
@@ -180,18 +176,13 @@
 
     #[test]
     fn test_transaction_payload_bson() {
-<<<<<<< HEAD
         let payload = TransactionPayload::from(&rand_transaction_payload());
-        let bson = to_bson(&payload).unwrap();
-=======
-        let payload = get_test_transaction_payload();
         let mut bson = to_bson(&payload).unwrap();
         // Need to re-add outputs as they are not serialized
         let TransactionEssence::Regular { outputs, .. } = &payload.essence;
         let outputs_doc = doc! { "outputs": outputs.iter().map(to_document).collect::<Result<Vec<_>, _>>().unwrap() };
         let doc = bson.as_document_mut().unwrap().get_document_mut("essence").unwrap();
         doc.extend(outputs_doc);
->>>>>>> e231e09c
         assert_eq!(payload, from_bson::<TransactionPayload>(bson).unwrap());
     }
 }