// Copyright 2022 IOTA Stiftung
// SPDX-License-Identifier: Apache-2.0

//! Module containing types related to transactions.

use std::{borrow::Borrow, str::FromStr};

use bee_block_stardust::{output::InputsCommitment, payload::transaction as bee};
use mongodb::bson::{spec::BinarySubtype, Binary, Bson};
use serde::{Deserialize, Serialize};

use crate::types::{
    context::{TryFromWithContext, TryIntoWithContext},
    stardust::block::{Input, Output, Payload, Unlock},
    util::bytify,
};

/// Uniquely identifies a transaction.
#[derive(Copy, Clone, Debug, PartialEq, Eq, Serialize, Deserialize)]
#[serde(transparent)]
pub struct TransactionId(#[serde(with = "bytify")] pub [u8; Self::LENGTH]);

impl TransactionId {
    const LENGTH: usize = bee::TransactionId::LENGTH;

    /// Converts the [`TransactionId`] to its `0x`-prefixed hex representation.
    pub fn to_hex(&self) -> String {
        prefix_hex::encode(self.0.as_ref())
    }
}

impl From<bee::TransactionId> for TransactionId {
    fn from(value: bee::TransactionId) -> Self {
        Self(*value)
    }
}

impl From<TransactionId> for bee::TransactionId {
    fn from(value: TransactionId) -> Self {
        bee::TransactionId::new(value.0)
    }
}

impl FromStr for TransactionId {
    type Err = bee_block_stardust::Error;

    fn from_str(s: &str) -> Result<Self, Self::Err> {
        Ok(bee::TransactionId::from_str(s)?.into())
    }
}

impl From<TransactionId> for Bson {
    fn from(val: TransactionId) -> Self {
        Binary {
            subtype: BinarySubtype::Generic,
            bytes: val.0.to_vec(),
        }
        .into()
    }
}

/// Represents the transaction payload.
#[derive(Clone, Debug, PartialEq, Eq, Serialize, Deserialize)]
pub struct TransactionPayload {
    /// The id of the transaction.
    pub transaction_id: TransactionId,
    /// The transaction essence.
    pub essence: TransactionEssence,
    /// The list of unlocks.
    pub unlocks: Box<[Unlock]>,
}

impl<T: Borrow<bee::TransactionPayload>> From<T> for TransactionPayload {
    fn from(value: T) -> Self {
        let value = value.borrow();
        Self {
            transaction_id: value.id().into(),
            essence: value.essence().into(),
            unlocks: value.unlocks().iter().map(Into::into).collect(),
        }
    }
}

impl TryFromWithContext<TransactionPayload> for bee::TransactionPayload {
    type Error = bee_block_stardust::Error;

    fn try_from_with_context(
        ctx: &bee_block_stardust::protocol::ProtocolParameters,
        value: TransactionPayload,
    ) -> Result<Self, Self::Error> {
        bee::TransactionPayload::new(
            value.essence.try_into_with_context(ctx)?,
            bee_block_stardust::unlock::Unlocks::new(
                value
                    .unlocks
                    .into_vec()
                    .into_iter()
                    .map(TryInto::try_into)
                    .collect::<Result<Vec<_>, _>>()?,
            )?,
        )
    }
}

<<<<<<< HEAD
/// Represents the essence of a transaction.
=======
impl From<TransactionPayload> for bee::dto::TransactionPayloadDto {
    fn from(value: TransactionPayload) -> Self {
        Self {
            kind: bee::TransactionPayload::KIND,
            essence: value.essence.into(),
            unlocks: value.unlocks.into_vec().into_iter().map(Into::into).collect(),
        }
    }
}

>>>>>>> ae2205db
#[derive(Clone, Debug, PartialEq, Eq, Serialize, Deserialize)]
#[serde(rename_all = "snake_case", tag = "kind")]
pub enum TransactionEssence {
    /// The regular transaction essence.
    Regular {
        /// The network id.
        #[serde(with = "crate::types::util::stringify")]
        network_id: u64,
        /// The list of [`Input`]s.
        inputs: Box<[Input]>,
        #[serde(with = "bytify")]
        /// The input commitment.
        inputs_commitment: [u8; Self::INPUTS_COMMITMENT_LENGTH],
        /// The list of [`Output`]s.
        #[serde(skip_serializing)]
        outputs: Box<[Output]>,
        /// The [`Payload`].
        #[serde(skip_serializing_if = "Option::is_none")]
        payload: Option<Payload>,
    },
}

impl TransactionEssence {
    const INPUTS_COMMITMENT_LENGTH: usize = InputsCommitment::LENGTH;
}

impl<T: Borrow<bee::TransactionEssence>> From<T> for TransactionEssence {
    fn from(value: T) -> Self {
        let value = value.borrow();
        match value {
            bee::TransactionEssence::Regular(essence) => Self::Regular {
                network_id: essence.network_id(),
                inputs: essence.inputs().iter().map(Into::into).collect(),
                inputs_commitment: **essence.inputs_commitment(),
                outputs: essence.outputs().iter().map(Into::into).collect(),
                payload: essence.payload().map(Into::into),
            },
        }
    }
}

impl TryFromWithContext<TransactionEssence> for bee::TransactionEssence {
    type Error = bee_block_stardust::Error;

    fn try_from_with_context(
        ctx: &bee_block_stardust::protocol::ProtocolParameters,
        value: TransactionEssence,
    ) -> Result<Self, Self::Error> {
        Ok(match value {
            TransactionEssence::Regular {
                network_id: _,
                inputs,
                inputs_commitment,
                outputs,
                payload,
            } => {
                let mut builder = bee::RegularTransactionEssence::builder(
                    bee_block_stardust::output::InputsCommitment::from(inputs_commitment),
                )
                .with_inputs(
                    inputs
                        .into_vec()
                        .into_iter()
                        .map(TryInto::try_into)
                        .collect::<Result<Vec<_>, _>>()?,
                )
                .with_outputs(
                    outputs
                        .into_vec()
                        .into_iter()
                        .map(|x| x.try_into_with_context(ctx))
                        .collect::<Result<Vec<_>, _>>()?,
                );
                if let Some(payload) = payload {
                    builder = builder.with_payload(payload.try_into_with_context(ctx)?);
                }
                bee::TransactionEssence::Regular(builder.finish(ctx)?)
            }
        })
    }
}

impl From<TransactionEssence> for bee::dto::TransactionEssenceDto {
    fn from(value: TransactionEssence) -> Self {
        match value {
            TransactionEssence::Regular {
                network_id,
                inputs,
                inputs_commitment,
                outputs,
                payload,
            } => Self::Regular(bee::dto::RegularTransactionEssenceDto {
                kind: bee::RegularTransactionEssence::KIND,
                network_id: network_id.to_string(),
                inputs: inputs.into_vec().into_iter().map(Into::into).collect(),
                inputs_commitment: prefix_hex::encode(inputs_commitment),
                outputs: outputs.into_vec().into_iter().map(Into::into).collect(),
                payload: payload.map(Into::into),
            }),
        }
    }
}

#[cfg(feature = "rand")]
mod rand {
    use bee_block_stardust::rand::{
        bytes::rand_bytes_array,
        number::{rand_number, rand_number_range},
        output::rand_inputs_commitment,
    };

    use super::*;

    impl TransactionId {
        /// Generates a random [`TransactionId`].
        pub fn rand() -> Self {
            Self(rand_bytes_array())
        }
    }

    impl TransactionEssence {
        /// Generates a random [`TransactionEssence`].
        pub fn rand(ctx: &bee_block_stardust::protocol::ProtocolParameters) -> Self {
            Self::Regular {
                network_id: rand_number(),
                inputs: std::iter::repeat_with(Input::rand)
                    .take(rand_number_range(0..10))
                    .collect(),
                inputs_commitment: *rand_inputs_commitment(),
                outputs: std::iter::repeat_with(|| Output::rand(ctx))
                    .take(rand_number_range(0..10))
                    .collect(),
                payload: if rand_number_range(0..=1) == 1 {
                    Some(Payload::rand_tagged_data())
                } else {
                    None
                },
            }
        }
    }

    impl TransactionPayload {
        /// Generates a random [`TransactionPayload`].
        pub fn rand(ctx: &bee_block_stardust::protocol::ProtocolParameters) -> Self {
            Self {
                transaction_id: TransactionId::rand(),
                essence: TransactionEssence::rand(ctx),
                unlocks: std::iter::repeat_with(Unlock::rand)
                    .take(rand_number_range(1..10))
                    .collect(),
            }
        }
    }
}

#[cfg(all(test, feature = "rand"))]
mod test {
    use mongodb::bson::{doc, from_bson, to_bson, to_document};

    use super::*;

    #[test]
    fn test_transaction_id_bson() {
        let transaction_id = TransactionId::rand();
        let bson = to_bson(&transaction_id).unwrap();
        assert_eq!(Bson::from(transaction_id), bson);
        assert_eq!(transaction_id, from_bson::<TransactionId>(bson).unwrap());
    }

    #[test]
    fn test_transaction_payload_bson() {
        let ctx = bee_block_stardust::protocol::protocol_parameters();
        let payload = TransactionPayload::rand(&ctx);
        let mut bson = to_bson(&payload).unwrap();
        // Need to re-add outputs as they are not serialized
        let TransactionEssence::Regular { outputs, .. } = &payload.essence;
        let outputs_doc = doc! { "outputs": outputs.iter().map(to_document).collect::<Result<Vec<_>, _>>().unwrap() };
        let doc = bson.as_document_mut().unwrap().get_document_mut("essence").unwrap();
        doc.extend(outputs_doc);
        assert_eq!(payload, from_bson::<TransactionPayload>(bson).unwrap());
    }
}<|MERGE_RESOLUTION|>--- conflicted
+++ resolved
@@ -102,9 +102,6 @@
     }
 }
 
-<<<<<<< HEAD
-/// Represents the essence of a transaction.
-=======
 impl From<TransactionPayload> for bee::dto::TransactionPayloadDto {
     fn from(value: TransactionPayload) -> Self {
         Self {
@@ -115,7 +112,7 @@
     }
 }
 
->>>>>>> ae2205db
+/// Represents the essence of a transaction.
 #[derive(Clone, Debug, PartialEq, Eq, Serialize, Deserialize)]
 #[serde(rename_all = "snake_case", tag = "kind")]
 pub enum TransactionEssence {
