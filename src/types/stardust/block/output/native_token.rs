--- conflicted
+++ resolved
@@ -113,9 +113,6 @@
     }
 }
 
-<<<<<<< HEAD
-/// Represents a native token.
-=======
 impl From<TokenScheme> for bee::dto::TokenSchemeDto {
     fn from(value: TokenScheme) -> Self {
         match value {
@@ -133,7 +130,7 @@
     }
 }
 
->>>>>>> ae2205db
+/// Represents a native token.
 #[derive(Clone, Debug, PartialEq, Eq, Serialize, Deserialize)]
 pub struct NativeToken {
     /// The corresponding token id.
