// Copyright 2022 IOTA Stiftung
// SPDX-License-Identifier: Apache-2.0

use std::str::FromStr;

use bee_block_stardust::output as bee;
use mongodb::bson::{spec::BinarySubtype, Binary, Bson};
use serde::{Deserialize, Serialize};

<<<<<<< HEAD
use super::{Feature, NativeToken, OutputAmount, TokenScheme, UnlockCondition};
use crate::types::util::bytify;

#[derive(Copy, Clone, Debug, PartialEq, Eq, Serialize, Deserialize)]
#[serde(transparent)]
pub struct FoundryId(#[serde(with = "bytify")] pub [u8; Self::LENGTH]);

impl FoundryId {
    const LENGTH: usize = bee::FoundryId::LENGTH;
}

impl From<bee::FoundryId> for FoundryId {
    fn from(value: bee::FoundryId) -> Self {
        Self(*value)
    }
}

impl From<FoundryId> for bee::FoundryId {
    fn from(value: FoundryId) -> Self {
        bee::FoundryId::new(value.0)
    }
}

impl FromStr for FoundryId {
    type Err = bee_block_stardust::Error;

    fn from_str(s: &str) -> Result<Self, Self::Err> {
        Ok(bee::FoundryId::from_str(s)?.into())
    }
}

impl From<FoundryId> for Bson {
    fn from(val: FoundryId) -> Self {
        Binary {
            subtype: BinarySubtype::Generic,
            bytes: val.0.to_vec(),
        }
        .into()
    }
}
=======
use super::{unlock_condition::ImmutableAliasAddressUnlockCondition, Feature, NativeToken, OutputAmount, TokenScheme};
>>>>>>> e0c1a370

#[derive(Clone, Debug, PartialEq, Eq, Serialize, Deserialize)]
pub struct FoundryOutput {
    pub amount: OutputAmount,
    pub native_tokens: Box<[NativeToken]>,
    pub foundry_id: FoundryId,
    #[serde(with = "crate::types::util::stringify")]
    pub serial_number: u32,
    pub token_scheme: TokenScheme,
    pub immutable_alias_address_unlock_condition: ImmutableAliasAddressUnlockCondition,
    pub features: Box<[Feature]>,
    pub immutable_features: Box<[Feature]>,
}

impl From<&bee::FoundryOutput> for FoundryOutput {
    fn from(value: &bee::FoundryOutput) -> Self {
        Self {
            amount: value.amount().into(),
            native_tokens: value.native_tokens().iter().map(Into::into).collect(),
            foundry_id: value.id().into(),
            serial_number: value.serial_number(),
            token_scheme: value.token_scheme().into(),
            // Panic: The immutable alias address unlock condition has to be present.
            immutable_alias_address_unlock_condition: value
                .unlock_conditions()
                .immutable_alias_address()
                .unwrap()
                .into(),
            features: value.features().iter().map(Into::into).collect(),
            immutable_features: value.immutable_features().iter().map(Into::into).collect(),
        }
    }
}

impl TryFrom<FoundryOutput> for bee::FoundryOutput {
    type Error = bee_block_stardust::Error;

    fn try_from(value: FoundryOutput) -> Result<Self, Self::Error> {
        let u: bee::UnlockCondition = bee::unlock_condition::ImmutableAliasAddressUnlockCondition::try_from(
            value.immutable_alias_address_unlock_condition,
        )?
        .into();

        Self::build_with_amount(value.amount.0, value.serial_number, value.token_scheme.try_into()?)?
            .with_native_tokens(
                Vec::from(value.native_tokens)
                    .into_iter()
                    .map(TryInto::try_into)
                    .collect::<Result<Vec<_>, _>>()?,
            )
            .with_unlock_conditions([u])
            .with_features(
                Vec::from(value.features)
                    .into_iter()
                    .map(TryInto::try_into)
                    .collect::<Result<Vec<_>, _>>()?,
            )
            .with_immutable_features(
                Vec::from(value.immutable_features)
                    .into_iter()
                    .map(TryInto::try_into)
                    .collect::<Result<Vec<_>, _>>()?,
            )
            .finish()
    }
}

#[cfg(test)]
pub(crate) mod test {
    use mongodb::bson::{from_bson, to_bson};

    use super::*;
    use crate::types::stardust::block::output::{
        feature::test::get_test_metadata_block, native_token::test::get_test_native_token,
        unlock_condition::test::rand_immutable_alias_address_unlock_condition,
    };

    #[test]
    fn test_foundry_output_bson() {
        let output = get_test_foundry_output();
        let bson = to_bson(&output).unwrap();
        assert_eq!(output, from_bson::<FoundryOutput>(bson).unwrap());
    }

    pub(crate) fn get_test_foundry_output() -> FoundryOutput {
        FoundryOutput::from(
            &bee::FoundryOutput::build_with_amount(
                100,
                bee_test::rand::number::rand_number(),
                bee::TokenScheme::Simple(bee::SimpleTokenScheme::new(250.into(), 200.into(), 300.into()).unwrap()),
            )
            .unwrap()
            .with_native_tokens(vec![get_test_native_token().try_into().unwrap()])
            .with_unlock_conditions([rand_immutable_alias_address_unlock_condition().into()])
            .with_features(vec![get_test_metadata_block().try_into().unwrap()])
            .with_immutable_features(vec![get_test_metadata_block().try_into().unwrap()])
            .finish()
            .unwrap(),
        )
    }
}<|MERGE_RESOLUTION|>--- conflicted
+++ resolved
@@ -7,8 +7,9 @@
 use mongodb::bson::{spec::BinarySubtype, Binary, Bson};
 use serde::{Deserialize, Serialize};
 
-<<<<<<< HEAD
-use super::{Feature, NativeToken, OutputAmount, TokenScheme, UnlockCondition};
+use super::{
+    unlock_condition::ImmutableAliasAddressUnlockCondition, Feature, NativeToken, OutputAmount, TokenScheme,
+};
 use crate::types::util::bytify;
 
 #[derive(Copy, Clone, Debug, PartialEq, Eq, Serialize, Deserialize)]
@@ -48,9 +49,6 @@
         .into()
     }
 }
-=======
-use super::{unlock_condition::ImmutableAliasAddressUnlockCondition, Feature, NativeToken, OutputAmount, TokenScheme};
->>>>>>> e0c1a370
 
 #[derive(Clone, Debug, PartialEq, Eq, Serialize, Deserialize)]
 pub struct FoundryOutput {
