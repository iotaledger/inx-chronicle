--- conflicted
+++ resolved
@@ -43,13 +43,9 @@
 /// The index of an output within a transaction.
 pub type OutputIndex = u16;
 
-<<<<<<< HEAD
-#[derive(Copy, Clone, Debug, PartialEq, Eq, Serialize, Deserialize, Hash)]
-=======
 /// An id which uniquely identifies an output. It is computed from the corresponding [`TransactionId`], as well as the
 /// [`OutputIndex`].
-#[derive(Copy, Clone, Debug, PartialEq, Eq, Serialize, Deserialize)]
->>>>>>> 974ecc4d
+#[derive(Copy, Clone, Debug, PartialEq, Eq, Serialize, Deserialize, Hash)]
 pub struct OutputId {
     /// The transaction id part of the [`OutputId`].
     pub transaction_id: TransactionId,
