// Copyright 2022 IOTA Stiftung
// SPDX-License-Identifier: Apache-2.0

mod milestone_index;
mod protocol;

<<<<<<< HEAD
pub use self::{
    milestone_index::MilestoneIndex,
    protocol::{ProtocolInfo, ProtocolParameters, RentStructure},
};
=======
pub use self::{milestone_index::MilestoneIndex, protocol::ProtocolParameters};
>>>>>>> 9a95b428
<|MERGE_RESOLUTION|>--- conflicted
+++ resolved
@@ -4,11 +4,7 @@
 mod milestone_index;
 mod protocol;
 
-<<<<<<< HEAD
 pub use self::{
     milestone_index::MilestoneIndex,
-    protocol::{ProtocolInfo, ProtocolParameters, RentStructure},
-};
-=======
-pub use self::{milestone_index::MilestoneIndex, protocol::ProtocolParameters};
->>>>>>> 9a95b428
+    protocol::{ProtocolParameters, RentStructure},
+};