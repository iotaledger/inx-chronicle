--- conflicted
+++ resolved
@@ -12,7 +12,7 @@
 
 use super::ledger_updates::LedgerUpdateStore;
 use crate::types::{
-    ledger::{BlockMetadata, LedgerOutput, MilestoneIndexTimestamp},
+    ledger::{BlockMetadata, MilestoneIndexTimestamp},
     stardust::block::{
         payload::{MilestoneId, MilestonePayload},
         Block, BlockId,
@@ -38,14 +38,6 @@
     pub metadata: BlockMetadata,
 }
 
-/// Output returned from reading unspent outputs.
-pub struct UnspentOutputData {
-    /// The ledger index for which this [`LedgerOutput`] was unspent.
-    pub ledger_index: MilestoneIndex,
-    /// The output with corresponding metadata.
-    pub output: LedgerOutput,
-}
-
 /// Defines a type as a source for milestone and cone stream data.
 #[async_trait]
 pub trait InputSource
@@ -67,12 +59,6 @@
         index: MilestoneIndex,
     ) -> Result<BoxStream<Result<BlockData, Self::Error>>, Self::Error>;
 
-<<<<<<< HEAD
-    /// Retrieves the current unspent ledger outputs.
-    async fn unspent_outputs(&self) -> Result<BoxStream<Result<UnspentOutputData, Self::Error>>, Self::Error>;
-
-=======
->>>>>>> d7b906c3
     /// Retrieves the updates to the ledger for a given milestone.
     async fn ledger_updates(&self, index: MilestoneIndex) -> Result<LedgerUpdateStore, Self::Error>;
 }