--- conflicted
+++ resolved
@@ -22,11 +22,7 @@
 };
 
 /// Logical grouping of data that belongs to a milestone.
-<<<<<<< HEAD
-#[derive(Clone)]
-=======
 #[derive(Clone, Debug)]
->>>>>>> d7b906c3
 pub struct MilestoneData {
     pub milestone_id: MilestoneId,
     pub at: MilestoneIndexTimestamp,
@@ -35,11 +31,7 @@
 }
 
 /// Logical grouping of data that belongs to a block.
-<<<<<<< HEAD
-#[derive(Clone)]
-=======
 #[derive(Clone, Debug)]
->>>>>>> d7b906c3
 pub struct BlockData {
     pub block_id: BlockId,
     pub block: Block,
