// Copyright 2023 IOTA Stiftung
// SPDX-License-Identifier: Apache-2.0

<<<<<<< HEAD
use std::collections::HashMap;
=======
use std::ops::RangeBounds;
>>>>>>> cb5e6a3b

use async_trait::async_trait;
use futures::{stream::BoxStream, StreamExt, TryStreamExt};

use super::{BlockData, InputSource, MilestoneData, UnspentOutputData};
use crate::{
    db::{
        collections::{BlockCollection, MilestoneCollection, OutputCollection, ProtocolUpdateCollection},
        MongoDb,
    },
    tangle::ledger_updates::LedgerUpdateStore,
    types::tangle::MilestoneIndex,
};

#[async_trait]
impl InputSource for MongoDb {
    type Error = mongodb::error::Error;

    async fn milestone_stream(
        &self,
        range: impl RangeBounds<MilestoneIndex> + Send,
    ) -> Result<BoxStream<Result<MilestoneData, Self::Error>>, Self::Error> {
        todo!()
    }

    /// Retrieves a stream of blocks and their metadata in white-flag order given a milestone index.
    async fn cone_stream(
        &self,
        index: MilestoneIndex,
    ) -> Result<BoxStream<Result<BlockData, Self::Error>>, Self::Error> {
        Ok(Box::pin(
            self.collection::<BlockCollection>()
                .get_referenced_blocks_in_white_flag_order_stream(index)
                .await?
                .map_ok(|(block_id, block, raw, metadata)| BlockData {
                    block_id,
                    block,
                    raw,
                    metadata,
                }),
        ))
    }

<<<<<<< HEAD
    async fn ledger_updates(&self, index: MilestoneIndex) -> Result<LedgerUpdateStore, Self::Error> {
        let outputs = self
            .collection::<OutputCollection>()
            .get_ledger_updates(index)
            .await?
            .into_iter()
            .collect::<HashMap<_, _>>();
        Ok(LedgerUpdateStore { outputs })
=======
    async fn unspent_outputs(&self) -> Result<BoxStream<Result<UnspentOutputData, Self::Error>>, Self::Error> {
        todo!()
    }

    async fn ledger_updates(&self, _index: MilestoneIndex) -> Result<LedgerUpdateStore, Self::Error> {
        todo!()
>>>>>>> cb5e6a3b
    }
}<|MERGE_RESOLUTION|>--- conflicted
+++ resolved
@@ -1,11 +1,7 @@
 // Copyright 2023 IOTA Stiftung
 // SPDX-License-Identifier: Apache-2.0
 
-<<<<<<< HEAD
-use std::collections::HashMap;
-=======
-use std::ops::RangeBounds;
->>>>>>> cb5e6a3b
+use std::{collections::HashMap, ops::RangeBounds};
 
 use async_trait::async_trait;
 use futures::{stream::BoxStream, StreamExt, TryStreamExt};
@@ -49,7 +45,10 @@
         ))
     }
 
-<<<<<<< HEAD
+    async fn unspent_outputs(&self) -> Result<BoxStream<Result<UnspentOutputData, Self::Error>>, Self::Error> {
+        todo!()
+    }
+
     async fn ledger_updates(&self, index: MilestoneIndex) -> Result<LedgerUpdateStore, Self::Error> {
         let outputs = self
             .collection::<OutputCollection>()
@@ -58,13 +57,5 @@
             .into_iter()
             .collect::<HashMap<_, _>>();
         Ok(LedgerUpdateStore { outputs })
-=======
-    async fn unspent_outputs(&self) -> Result<BoxStream<Result<UnspentOutputData, Self::Error>>, Self::Error> {
-        todo!()
-    }
-
-    async fn ledger_updates(&self, _index: MilestoneIndex) -> Result<LedgerUpdateStore, Self::Error> {
-        todo!()
->>>>>>> cb5e6a3b
     }
 }