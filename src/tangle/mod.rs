// Copyright 2023 IOTA Stiftung
// SPDX-License-Identifier: Apache-2.0

//! Defines types that allow for unified data processing.

mod ledger_updates;
mod milestone_stream;
mod sources;

use std::ops::RangeBounds;

use futures::{StreamExt, TryStreamExt};

pub use self::{
    ledger_updates::LedgerUpdateStore,
    milestone_stream::{Milestone, MilestoneStream},
    sources::{BlockData, InputSource, MilestoneData},
};
use crate::types::tangle::MilestoneIndex;

/// Provides access to the tangle.
pub struct Tangle<I: InputSource + 'static> {
    source: I,
}

impl<I: InputSource + Clone> Clone for Tangle<I> {
    fn clone(&self) -> Self {
        Self {
            source: self.source.clone(),
        }
    }
}
impl<I: InputSource + Copy> Copy for Tangle<I> {}

<<<<<<< HEAD
impl Tangle<MongoDb> {
    /// Create a tangle from a [`MongoDb`] input source.
    pub fn from_mongodb(mongodb: MongoDb) -> Self {
        Self { source: mongodb }
    }
}

#[cfg(feature = "inx")]
impl Tangle<crate::inx::Inx> {
    /// Create a tangle from an [`Inx`](crate::inx::Inx) input source.
    pub fn from_inx(inx: crate::inx::Inx) -> Self {
        Self { source: inx }
=======
impl<'a, I: InputSource> From<&'a I> for Tangle<'a, I> {
    fn from(source: &'a I) -> Self {
        Self { source }
>>>>>>> 84a81400
    }
}

impl<I: InputSource + Sync> Tangle<I> {
    /// Returns a stream of milestones for a given range.
    pub async fn milestone_stream(
        &self,
        range: impl RangeBounds<MilestoneIndex> + Send,
    ) -> Result<MilestoneStream<'_, I>, I::Error> {
        let stream = self.source.milestone_stream(range).await?;
        Ok(MilestoneStream {
            inner: stream
                .and_then(|data| {
                    #[allow(clippy::borrow_deref_ref)]
                    let source = &self.source;
                    async move {
                        Ok(Milestone {
                            ledger_updates: source.ledger_updates(data.at.milestone_index).await?,
                            source,
                            milestone_id: data.milestone_id,
                            at: data.at,
                            payload: data.payload,
                            protocol_params: data.protocol_params,
                            node_config: data.node_config,
                        })
                    }
                })
                .boxed(),
        })
    }
}<|MERGE_RESOLUTION|>--- conflicted
+++ resolved
@@ -32,24 +32,9 @@
 }
 impl<I: InputSource + Copy> Copy for Tangle<I> {}
 
-<<<<<<< HEAD
-impl Tangle<MongoDb> {
-    /// Create a tangle from a [`MongoDb`] input source.
-    pub fn from_mongodb(mongodb: MongoDb) -> Self {
-        Self { source: mongodb }
-    }
-}
-
-#[cfg(feature = "inx")]
-impl Tangle<crate::inx::Inx> {
-    /// Create a tangle from an [`Inx`](crate::inx::Inx) input source.
-    pub fn from_inx(inx: crate::inx::Inx) -> Self {
-        Self { source: inx }
-=======
-impl<'a, I: InputSource> From<&'a I> for Tangle<'a, I> {
-    fn from(source: &'a I) -> Self {
+impl<I: InputSource> From<I> for Tangle<I> {
+    fn from(source: I) -> Self {
         Self { source }
->>>>>>> 84a81400
     }
 }
 
