// Copyright 2022 IOTA Stiftung
// SPDX-License-Identifier: Apache-2.0

// Ideally, this would be handled completely by CI, but there is a bug in `petgraph` that prevents us from doing that.
#![warn(missing_docs)]

//! The basic types and MongoDb queries for Chronicle.

pub mod db;
<<<<<<< HEAD
/// Module that contains the types.
=======
pub mod runtime;
>>>>>>> 974ecc4d
pub mod types;<|MERGE_RESOLUTION|>--- conflicted
+++ resolved
@@ -7,9 +7,5 @@
 //! The basic types and MongoDb queries for Chronicle.
 
 pub mod db;
-<<<<<<< HEAD
 /// Module that contains the types.
-=======
-pub mod runtime;
->>>>>>> 974ecc4d
 pub mod types;