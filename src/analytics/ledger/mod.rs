--- conflicted
+++ resolved
@@ -166,11 +166,7 @@
             let unclaimed_tokens_measurement = unclaimed_tokens.end_milestone(&ctx).unwrap();
             assert_eq!(unclaimed_tokens_measurement.unclaimed_count, 5 - i - 1);
             assert_eq!(
-<<<<<<< HEAD
-                unclaimed_tokens_measurement.unclaimed_value.0,
-=======
-                unclaimed_tokens_measurement.inner.unclaimed_amount.0,
->>>>>>> 121e1558
+                unclaimed_tokens_measurement.unclaimed_amount.0,
                 (1..=5).sum::<u64>() - (1..=(i as u64 + 1)).sum::<u64>()
             )
         }
