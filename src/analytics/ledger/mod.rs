// Copyright 2023 IOTA Stiftung
// SPDX-License-Identifier: Apache-2.0

//! Statistics about the ledger.

use crate::types::ledger::{LedgerOutput, LedgerSpent, MilestoneIndexTimestamp};

mod active_addresses;
mod address_balance;
mod base_token;
<<<<<<< HEAD
mod ledger_size;
mod output_activity;
mod unclaimed_tokens;

pub use self::{
    address_balance::{AddressBalanceAnalytics, AddressCount},
    base_token::BaseTokenActivityAnalytics,
=======
mod outputs;
mod unclaimed_tokens;

pub use self::{
    active_addresses::ActiveAddresses,
    address_balance::AddressBalanceAnalytics,
    base_token::BaseTokenActivityAnalytics,
    outputs::{CountValue, OutputState, OutputStatistics},
>>>>>>> 442ab8a1
    unclaimed_tokens::{UnclaimedTokens, UnclaimedTokensAnalytics},
};

#[allow(missing_docs)]
pub trait TransactionAnalytics {
    type Measurement;
    fn begin_milestone(&mut self, at: MilestoneIndexTimestamp);
    fn handle_transaction(&mut self, consumed: &[LedgerSpent], created: &[LedgerOutput]);
    fn end_milestone(&mut self, at: MilestoneIndexTimestamp) -> Option<Self::Measurement>;
}

/// The number of addresses.
pub struct AddressCount(usize);<|MERGE_RESOLUTION|>--- conflicted
+++ resolved
@@ -8,15 +8,8 @@
 mod active_addresses;
 mod address_balance;
 mod base_token;
-<<<<<<< HEAD
 mod ledger_size;
 mod output_activity;
-mod unclaimed_tokens;
-
-pub use self::{
-    address_balance::{AddressBalanceAnalytics, AddressCount},
-    base_token::BaseTokenActivityAnalytics,
-=======
 mod outputs;
 mod unclaimed_tokens;
 
@@ -25,7 +18,6 @@
     address_balance::AddressBalanceAnalytics,
     base_token::BaseTokenActivityAnalytics,
     outputs::{CountValue, OutputState, OutputStatistics},
->>>>>>> 442ab8a1
     unclaimed_tokens::{UnclaimedTokens, UnclaimedTokensAnalytics},
 };
 
