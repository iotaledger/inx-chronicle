// Copyright 2023 IOTA Stiftung
// SPDX-License-Identifier: Apache-2.0

//! Statistics about the ledger.

use crate::types::ledger::{LedgerOutput, LedgerSpent, MilestoneIndexTimestamp};

mod active_addresses;
mod address_balance;
mod base_token;
<<<<<<< HEAD
mod ledger_outputs;
=======
mod ledger_size;
mod output_activity;
mod outputs;
>>>>>>> 2939d32d
mod unclaimed_tokens;

pub use self::{
    active_addresses::AddressActivity,
    address_balance::AddressBalanceAnalytics,
    base_token::BaseTokenActivityAnalytics,
<<<<<<< HEAD
    ledger_outputs::{CountValue, LedgerOutputAnalytics},
    unclaimed_tokens::UnclaimedTokenAnalytics,
=======
    ledger_size::LedgerSizeAnalytics,
    output_activity::{AliasActivityAnalytics, NftActivityAnalytics},
    outputs::{CountValue, OutputState, OutputStatistics},
    unclaimed_tokens::{UnclaimedTokens, UnclaimedTokensAnalytics},
>>>>>>> 2939d32d
};

#[allow(missing_docs)]
pub trait TransactionAnalytics {
    type Measurement;
    fn begin_milestone(&mut self, at: MilestoneIndexTimestamp);
    fn handle_transaction(&mut self, consumed: &[LedgerSpent], created: &[LedgerOutput]);
    fn end_milestone(&mut self, at: MilestoneIndexTimestamp) -> Option<Self::Measurement>;
}<|MERGE_RESOLUTION|>--- conflicted
+++ resolved
@@ -8,28 +8,19 @@
 mod active_addresses;
 mod address_balance;
 mod base_token;
-<<<<<<< HEAD
 mod ledger_outputs;
-=======
 mod ledger_size;
 mod output_activity;
-mod outputs;
->>>>>>> 2939d32d
 mod unclaimed_tokens;
 
 pub use self::{
     active_addresses::AddressActivity,
     address_balance::AddressBalanceAnalytics,
     base_token::BaseTokenActivityAnalytics,
-<<<<<<< HEAD
     ledger_outputs::{CountValue, LedgerOutputAnalytics},
-    unclaimed_tokens::UnclaimedTokenAnalytics,
-=======
     ledger_size::LedgerSizeAnalytics,
     output_activity::{AliasActivityAnalytics, NftActivityAnalytics},
-    outputs::{CountValue, OutputState, OutputStatistics},
-    unclaimed_tokens::{UnclaimedTokens, UnclaimedTokensAnalytics},
->>>>>>> 2939d32d
+    unclaimed_tokens::UnclaimedTokenAnalytics,
 };
 
 #[allow(missing_docs)]
