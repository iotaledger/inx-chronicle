--- conflicted
+++ resolved
@@ -3,10 +3,7 @@
 
 use std::collections::HashMap;
 
-use iota_sdk::types::block::{
-    address::{Bech32Address, ToBech32Ext},
-    payload::SignedTransactionPayload,
-};
+use iota_sdk::types::block::{address::Address, payload::SignedTransactionPayload};
 
 use crate::{
     analytics::{Analytics, AnalyticsContext},
@@ -26,7 +23,6 @@
 impl Analytics for BaseTokenActivityMeasurement {
     type Measurement = Self;
 
-<<<<<<< HEAD
     fn handle_transaction(
         &mut self,
         _payload: &SignedTransactionPayload,
@@ -34,33 +30,24 @@
         created: &[LedgerOutput],
         ctx: &dyn AnalyticsContext,
     ) {
-        let hrp = ctx.protocol_parameters().bech32_hrp();
-=======
-    fn handle_transaction(&mut self, consumed: &[LedgerSpent], created: &[LedgerOutput], ctx: &dyn AnalyticsContext) {
->>>>>>> 8668d4f6
         // The idea behind the following code is that we keep track of the deltas that are applied to each account that
         // is represented by an address.
-        let mut balance_deltas: HashMap<Bech32Address, i128> = HashMap::new();
+        let mut balance_deltas: HashMap<Address, i128> = HashMap::new();
 
         // We first gather all tokens that have been moved to an individual address.
         for output in created {
-<<<<<<< HEAD
-            if let Some(a) = output.address() {
-                *balance_deltas.entry(a.clone().to_bech32(hrp)).or_default() += output.amount() as i128;
-=======
-            if let Some(address) = output.output.owning_address(ctx.at().milestone_timestamp) {
-                *balance_deltas.entry(address).or_default() += output.amount().0 as i128;
->>>>>>> 8668d4f6
-            }
+            *balance_deltas
+                .entry(output.locked_address_at(ctx.slot_index(), ctx.protocol_parameters()))
+                .or_default() += output.amount() as i128;
         }
 
         self.booked_amount += balance_deltas.values().sum::<i128>() as u64;
 
         // Afterwards, we subtract the tokens from that address to get the actual deltas of each account.
         for output in consumed {
-            if let Some(a) = output.address() {
-                *balance_deltas.entry(a.clone().to_bech32(hrp)).or_default() -= output.amount() as i128;
-            }
+            *balance_deltas
+                .entry(output.locked_address_at(ctx.slot_index(), ctx.protocol_parameters()))
+                .or_default() -= output.amount() as i128;
         }
 
         // The number of transferred tokens is then the sum of all deltas.
