--- conflicted
+++ resolved
@@ -3,19 +3,15 @@
 
 use super::BlockAnalytics;
 use crate::{
-<<<<<<< HEAD
     db::collections::analytics::{
         BlockActivityAnalyticsResult, PayloadActivityAnalyticsResult, TransactionActivityAnalyticsResult,
     },
+    tangle::BlockData,
     types::{
         ledger::{BlockMetadata, LedgerInclusionState},
         stardust::block::{Block, Payload},
         tangle::MilestoneIndex,
     },
-=======
-    tangle::BlockData,
-    types::{stardust::block::Payload, tangle::MilestoneIndex},
->>>>>>> 2939d32d
 };
 
 /// The type of payloads that occured within a single milestone.
@@ -38,8 +34,7 @@
         *self = Default::default();
     }
 
-<<<<<<< HEAD
-    fn handle_block(&mut self, block: &Block, metadata: &BlockMetadata) {
+    fn handle_block(&mut self, BlockData { block, metadata, .. }: &BlockData) {
         match block.payload {
             Some(Payload::Milestone(_)) => self.milestone_count += 1,
             Some(Payload::TaggedData(_)) => self.tagged_data_count += 1,
@@ -51,15 +46,6 @@
             LedgerInclusionState::Conflicting => self.conflicting_count += 1,
             LedgerInclusionState::Included => self.confirmed_count += 1,
             LedgerInclusionState::NoTransaction => self.no_transaction_count += 1,
-=======
-    fn handle_block(&mut self, block: &BlockData) {
-        match block.block.payload {
-            Some(Payload::Milestone(_)) => self.measurement.milestone_count += 1,
-            Some(Payload::TaggedData(_)) => self.measurement.tagged_data_count += 1,
-            Some(Payload::Transaction(_)) => self.measurement.transaction_count += 1,
-            Some(Payload::TreasuryTransaction(_)) => self.measurement.treasury_transaction_count += 1,
-            None => self.measurement.no_payload_count += 1,
->>>>>>> 2939d32d
         }
     }
 
