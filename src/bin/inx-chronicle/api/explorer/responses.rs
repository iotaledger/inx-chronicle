// Copyright 2023 IOTA Stiftung
// SPDX-License-Identifier: Apache-2.0

use std::ops::Range;

use chronicle::db::mongodb::collections::{DistributionStat, LedgerUpdateByAddressRecord};
use iota_sdk::{
    types::block::{
        address::Bech32Address,
        output::OutputId,
        slot::{SlotCommitmentId, SlotIndex},
        BlockId,
    },
    utils::serde::string,
};
use serde::{Deserialize, Serialize};

use crate::api::responses::impl_success_response;

#[derive(Clone, Debug, Serialize, Deserialize)]
#[serde(rename_all = "camelCase")]
pub struct LedgerUpdatesByAddressResponse {
    pub address: Bech32Address,
    pub items: Vec<LedgerUpdateByAddressDto>,
    pub cursor: Option<String>,
}

impl_success_response!(LedgerUpdatesByAddressResponse);

#[derive(Clone, Debug, Serialize, Deserialize)]
#[serde(rename_all = "camelCase")]
pub struct LedgerUpdateByAddressDto {
    pub output_id: OutputId,
    pub is_spent: bool,
    pub slot_index: SlotIndex,
}

impl From<LedgerUpdateByAddressRecord> for LedgerUpdateByAddressDto {
    fn from(value: LedgerUpdateByAddressRecord) -> Self {
        Self {
            output_id: value.output_id,
            is_spent: value.is_spent,
            slot_index: value.slot_index,
        }
    }
}

#[derive(Clone, Debug, Serialize, Deserialize)]
#[serde(rename_all = "camelCase")]
pub struct LedgerUpdatesBySlotResponse {
    pub slot_index: SlotIndex,
    pub items: Vec<LedgerUpdateBySlotDto>,
    pub cursor: Option<String>,
}

impl_success_response!(LedgerUpdatesBySlotResponse);

#[derive(Clone, Debug, Serialize, Deserialize)]
#[serde(rename_all = "camelCase")]
pub struct LedgerUpdateBySlotDto {
    pub address: Bech32Address,
    pub output_id: OutputId,
    pub is_spent: bool,
}

#[derive(Clone, Debug, Serialize, Deserialize)]
#[serde(rename_all = "camelCase")]
pub struct BalanceResponse {
<<<<<<< HEAD
    pub total_balance: Balance,
    pub available_balance: Balance,
    pub ledger_index: SlotIndex,
=======
    pub total_balance: String,
    pub available_balance: String,
    pub ledger_index: MilestoneIndex,
>>>>>>> 8668d4f6
}

impl_success_response!(BalanceResponse);

#[derive(Clone, Debug, Serialize, Deserialize)]
#[serde(rename_all = "camelCase")]
pub struct Balance {
    #[serde(with = "string")]
    pub amount: u64,
    pub mana: DecayedMana,
}

#[derive(Clone, Debug, Serialize, Deserialize)]
#[serde(rename_all = "camelCase")]
pub struct DecayedMana {
    #[serde(with = "string")]
    pub stored: u64,
    #[serde(with = "string")]
    pub potential: u64,
}

#[derive(Clone, Debug, Eq, PartialEq, Serialize, Deserialize)]
#[serde(rename_all = "camelCase")]
pub struct BlockChildrenResponse {
    pub block_id: BlockId,
    pub max_results: usize,
    pub count: usize,
    pub children: Vec<BlockId>,
}

impl_success_response!(BlockChildrenResponse);

#[derive(Clone, Debug, Serialize, Deserialize)]
#[serde(rename_all = "camelCase")]
pub struct SlotsResponse {
    pub items: Vec<SlotDto>,
    pub cursor: Option<String>,
}

impl_success_response!(SlotsResponse);

#[derive(Clone, Debug, PartialEq, Eq, Serialize, Deserialize)]
#[serde(rename_all = "camelCase")]
pub struct BlockPayloadTypeDto {
    pub block_id: BlockId,
    #[serde(rename = "payloadType")]
    pub payload_kind: Option<u8>,
}

#[derive(Clone, Debug, Eq, PartialEq, Serialize, Deserialize)]
#[serde(rename_all = "camelCase")]
pub struct BlocksBySlotResponse {
    pub count: usize,
    pub blocks: Vec<BlockPayloadTypeDto>,
    pub cursor: Option<String>,
}

impl_success_response!(BlocksBySlotResponse);

#[derive(Clone, Debug, Serialize, Deserialize)]
#[serde(rename_all = "camelCase")]
pub struct SlotDto {
    pub commitment_id: SlotCommitmentId,
    pub index: SlotIndex,
}

#[derive(Clone, Debug, Serialize, Deserialize)]
#[serde(rename_all = "camelCase")]
pub struct RichestAddressesResponse {
    pub top: Vec<AddressStatDto>,
    pub ledger_index: SlotIndex,
}

impl_success_response!(RichestAddressesResponse);

#[derive(Clone, Debug, Serialize, Deserialize)]
pub struct AddressStatDto {
    pub address: Bech32Address,
    #[serde(with = "string")]
    pub balance: u64,
}

#[derive(Clone, Debug, Serialize, Deserialize)]
#[serde(rename_all = "camelCase")]
pub struct TokenDistributionResponse {
    pub distribution: Vec<DistributionStatDto>,
    pub ledger_index: SlotIndex,
}

impl_success_response!(TokenDistributionResponse);

#[derive(Clone, Debug, Serialize, Deserialize)]
#[serde(rename_all = "camelCase")]
pub struct DistributionStatDto {
    pub range: Range<u64>,
    pub address_count: String,
    #[serde(with = "string")]
    pub total_balance: u64,
}

impl From<DistributionStat> for DistributionStatDto {
    fn from(s: DistributionStat) -> Self {
        Self {
            range: 10_u64.pow(s.index)..10_u64.pow(s.index + 1),
            address_count: s.address_count.to_string(),
            total_balance: s.total_balance,
        }
    }
}<|MERGE_RESOLUTION|>--- conflicted
+++ resolved
@@ -66,15 +66,9 @@
 #[derive(Clone, Debug, Serialize, Deserialize)]
 #[serde(rename_all = "camelCase")]
 pub struct BalanceResponse {
-<<<<<<< HEAD
     pub total_balance: Balance,
     pub available_balance: Balance,
     pub ledger_index: SlotIndex,
-=======
-    pub total_balance: String,
-    pub available_balance: String,
-    pub ledger_index: MilestoneIndex,
->>>>>>> 8668d4f6
 }
 
 impl_success_response!(BalanceResponse);
@@ -127,7 +121,6 @@
 #[derive(Clone, Debug, Eq, PartialEq, Serialize, Deserialize)]
 #[serde(rename_all = "camelCase")]
 pub struct BlocksBySlotResponse {
-    pub count: usize,
     pub blocks: Vec<BlockPayloadTypeDto>,
     pub cursor: Option<String>,
 }
