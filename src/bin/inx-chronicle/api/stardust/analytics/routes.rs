// Copyright 2022 IOTA Stiftung
// SPDX-License-Identifier: Apache-2.0

use axum::{routing::get, Extension};
use bee_api_types_stardust::responses::RentStructureResponse;
use chronicle::{
    db::{
        collections::{OutputKind, PayloadKind},
        MongoDb,
    },
    types::stardust::block::{
        output::{AliasOutput, BasicOutput, FoundryOutput, NftOutput},
        payload::{MilestonePayload, TaggedDataPayload, TransactionPayload, TreasuryTransactionPayload},
    },
};

use super::{
    extractors::{LedgerIndex, MilestoneRange, RichestAddressesQuery},
    responses::{
        AddressAnalyticsResponse, AddressStatDto, BlockAnalyticsResponse, OutputAnalyticsResponse,
        OutputDiffAnalyticsResponse, RichestAddressesResponse, StorageDepositAnalyticsResponse,
        TokenDistributionResponse,
    },
};
<<<<<<< HEAD
use crate::api::{router::Router, ApiError, ApiResult};
=======
use crate::api::{error::InternalApiError, ApiError, ApiResult};
>>>>>>> 3bc2a789

pub fn routes() -> Router {
    Router::new()
        .nest(
            "/ledger",
            Router::new()
                .route("/storage-deposit", get(storage_deposit_ledger_analytics))
                .route("/native-tokens", get(unspent_output_ledger_analytics::<FoundryOutput>))
                .route("/nfts", get(unspent_output_ledger_analytics::<NftOutput>))
                .route("/richest-addresses", get(richest_addresses_ledger_analytics))
                .route("/token-distribution", get(token_distribution_ledger_analytics)),
        )
        .nest(
            "/activity",
            Router::new()
                .route("/addresses", get(address_activity_analytics))
                .route("/native-tokens", get(native_token_activity_analytics))
                .route("/nfts", get(nft_activity_analytics))
                .nest(
                    "/blocks",
                    Router::new()
                        .route("/", get(block_activity_analytics::<()>))
                        .route("/milestone", get(block_activity_analytics::<MilestonePayload>))
                        .route("/transaction", get(block_activity_analytics::<TransactionPayload>))
                        .route("/tagged-data", get(block_activity_analytics::<TaggedDataPayload>))
                        .route(
                            "/treasury-transaction",
                            get(block_activity_analytics::<TreasuryTransactionPayload>),
                        ),
                )
                .nest(
                    "/outputs",
                    Router::new()
                        .route("/", get(output_activity_analytics::<()>))
                        .route("/basic", get(output_activity_analytics::<BasicOutput>))
                        .route("/alias", get(output_activity_analytics::<AliasOutput>))
                        .route("/nft", get(output_activity_analytics::<NftOutput>))
                        .route("/foundry", get(output_activity_analytics::<FoundryOutput>)),
                ),
        )
}

async fn address_activity_analytics(
    database: Extension<MongoDb>,
    MilestoneRange { start_index, end_index }: MilestoneRange,
) -> ApiResult<AddressAnalyticsResponse> {
    let res = database.get_address_analytics(start_index, end_index).await?;

    Ok(AddressAnalyticsResponse {
        total_active_addresses: res.total_active_addresses.to_string(),
        receiving_addresses: res.receiving_addresses.to_string(),
        sending_addresses: res.sending_addresses.to_string(),
    })
}

async fn block_activity_analytics<B: PayloadKind>(
    database: Extension<MongoDb>,
    MilestoneRange { start_index, end_index }: MilestoneRange,
) -> ApiResult<BlockAnalyticsResponse> {
    let res = database.get_block_analytics::<B>(start_index, end_index).await?;

    Ok(BlockAnalyticsResponse {
        count: res.count.to_string(),
    })
}

async fn output_activity_analytics<O: OutputKind>(
    database: Extension<MongoDb>,
    MilestoneRange { start_index, end_index }: MilestoneRange,
) -> ApiResult<OutputAnalyticsResponse> {
    let res = database.get_output_analytics::<O>(start_index, end_index).await?;

    Ok(OutputAnalyticsResponse {
        count: res.count.to_string(),
        total_value: res.total_value,
    })
}

async fn unspent_output_ledger_analytics<O: OutputKind>(
    database: Extension<MongoDb>,
    LedgerIndex { ledger_index }: LedgerIndex,
) -> ApiResult<OutputAnalyticsResponse> {
    let res = database
        .get_unspent_output_analytics::<O>(ledger_index)
        .await?
        .ok_or(ApiError::NoResults)?;

    Ok(OutputAnalyticsResponse {
        count: res.count.to_string(),
        total_value: res.total_value,
    })
}

async fn storage_deposit_ledger_analytics(
    database: Extension<MongoDb>,
    LedgerIndex { ledger_index }: LedgerIndex,
) -> ApiResult<StorageDepositAnalyticsResponse> {
    let res = database
        .get_storage_deposit_analytics(ledger_index)
        .await?
        .ok_or(ApiError::NoResults)?;

    Ok(StorageDepositAnalyticsResponse {
        output_count: res.output_count.to_string(),
        storage_deposit_return_count: res.storage_deposit_return_count.to_string(),
        storage_deposit_return_total_value: res.storage_deposit_return_total_value,
        total_key_bytes: res.total_key_bytes,
        total_data_bytes: res.total_data_bytes,
        total_byte_cost: res.total_byte_cost,
        ledger_index: res.ledger_index.0,
        rent_structure: RentStructureResponse {
            v_byte_cost: res.rent_structure.v_byte_cost,
            v_byte_factor_key: res.rent_structure.v_byte_factor_key,
            v_byte_factor_data: res.rent_structure.v_byte_factor_data,
        },
    })
}

async fn nft_activity_analytics(
    database: Extension<MongoDb>,
    MilestoneRange { start_index, end_index }: MilestoneRange,
) -> ApiResult<OutputDiffAnalyticsResponse> {
    let res = database.get_nft_output_analytics(start_index, end_index).await?;

    Ok(OutputDiffAnalyticsResponse {
        created_count: res.created_count.to_string(),
        transferred_count: res.transferred_count.to_string(),
        burned_count: res.burned_count.to_string(),
    })
}

async fn native_token_activity_analytics(
    database: Extension<MongoDb>,
    MilestoneRange { start_index, end_index }: MilestoneRange,
) -> ApiResult<OutputDiffAnalyticsResponse> {
    let res = database.get_foundry_output_analytics(start_index, end_index).await?;

    Ok(OutputDiffAnalyticsResponse {
        created_count: res.created_count.to_string(),
        transferred_count: res.transferred_count.to_string(),
        burned_count: res.burned_count.to_string(),
    })
}

async fn richest_addresses_ledger_analytics(
    database: Extension<MongoDb>,
    RichestAddressesQuery { top, ledger_index }: RichestAddressesQuery,
) -> ApiResult<RichestAddressesResponse> {
    let res = database
        .get_richest_addresses(ledger_index, top)
        .await?
        .ok_or(ApiError::NoResults)?;

    let hrp = database
        .get_protocol_parameters_for_ledger_index(res.ledger_index)
        .await?
        .ok_or(InternalApiError::CorruptState("no protocol parameters"))?
        .parameters
        .bech32_hrp;

    Ok(RichestAddressesResponse {
        top: res
            .top
            .into_iter()
            .map(|stat| AddressStatDto {
                address: bee_block_stardust::address::Address::from(stat.address).to_bech32(hrp.clone()),
                balance: stat.balance,
            })
            .collect(),
        ledger_index: res.ledger_index.0,
    })
}

async fn token_distribution_ledger_analytics(
    database: Extension<MongoDb>,
    LedgerIndex { ledger_index }: LedgerIndex,
) -> ApiResult<TokenDistributionResponse> {
    let res = database
        .get_token_distribution(ledger_index)
        .await?
        .ok_or(ApiError::NoResults)?;

    Ok(TokenDistributionResponse {
        distribution: res.distribution.into_iter().map(Into::into).collect(),
        ledger_index: res.ledger_index.0,
    })
}<|MERGE_RESOLUTION|>--- conflicted
+++ resolved
@@ -22,11 +22,7 @@
         TokenDistributionResponse,
     },
 };
-<<<<<<< HEAD
-use crate::api::{router::Router, ApiError, ApiResult};
-=======
-use crate::api::{error::InternalApiError, ApiError, ApiResult};
->>>>>>> 3bc2a789
+use crate::api::{error::InternalApiError, router::Router, ApiError, ApiResult};
 
 pub fn routes() -> Router {
     Router::new()
