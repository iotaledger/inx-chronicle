// Copyright 2022 IOTA Stiftung
// SPDX-License-Identifier: Apache-2.0

use std::str::FromStr;

use axum::{
    extract::{Extension, Path},
    handler::Handler,
    http::header::{HeaderMap, HeaderValue},
    routing::get,
};
<<<<<<< HEAD
use bee_api_types_stardust::{
    dtos::ReceiptDto,
    responses::{
        BaseTokenResponse, BlockMetadataResponse, BlockResponse, ConfirmedMilestoneResponse, LatestMilestoneResponse,
        MilestoneResponse, OutputMetadataResponse, ProtocolResponse, ReceiptsResponse, RentStructureResponse,
        StatusResponse, TreasuryResponse, UtxoChangesResponse,
    },
};
use bee_block_stardust::payload::milestone::option::dto::MilestoneOptionDto;
=======
>>>>>>> 469dd4f4
use chronicle::{
    db::{
        collections::{
            BlockCollection, MilestoneCollection, NodeConfigurationCollection, OutputCollection, OutputMetadataResult,
            OutputWithMetadataResult, ProtocolUpdateCollection, TreasuryCollection, UtxoChangesResult,
        },
        MongoDb,
    },
    types::{
        context::TryFromWithContext,
        stardust::block::{
            output::OutputId,
            payload::{milestone::MilestoneId, transaction::TransactionId},
            BlockId,
        },
        tangle::MilestoneIndex,
    },
};
use futures::TryStreamExt;
use iota_types::{
    api::{
        dto::ReceiptDto,
        response::{
            self as iota, BlockMetadataResponse, ConfirmedMilestoneResponse, LatestMilestoneResponse,
            OutputMetadataResponse, OutputResponse, ProtocolResponse, ReceiptsResponse, RentStructureResponse,
            StatusResponse, TreasuryResponse, UtxoChangesResponse,
        },
    },
    block::{
        payload::{dto::MilestonePayloadDto, milestone::option::dto::MilestoneOptionDto},
        BlockDto,
    },
};
use lazy_static::lazy_static;
use packable::PackableExt;

use super::responses::{InfoResponse, IotaRawResponse, IotaResponse};
use crate::api::{
    error::{ApiError, InternalApiError},
    router::Router,
    routes::{is_healthy, not_implemented},
    ApiResult,
};

lazy_static! {
    pub(crate) static ref BYTE_CONTENT_HEADER: HeaderValue =
        HeaderValue::from_str("application/vnd.iota.serializer-v1").unwrap();
}

pub fn routes() -> Router {
    Router::new()
        .route("/info", get(info))
        .route("/tips", not_implemented.into_service())
        .nest(
            "/blocks",
            Router::new()
                .route("/", not_implemented.into_service())
                .route("/:block_id", get(block))
                .route("/:block_id/metadata", get(block_metadata)),
        )
        .nest(
            "/outputs",
            Router::new()
                .route("/:output_id", get(output))
                .route("/:output_id/metadata", get(output_metadata)),
        )
        .nest(
            "/receipts",
            Router::new()
                .route("/", get(receipts))
                .route("/:migrated_at", get(receipts_migrated_at)),
        )
        .route("/treasury", get(treasury))
        .nest(
            "/transactions",
            Router::new().route("/:transaction_id/included-block", get(transaction_included_block)),
        )
        .nest(
            "/milestones",
            Router::new()
                .route("/:milestone_id", get(milestone))
                .route("/:milestone_id/utxo-changes", get(utxo_changes))
                .route("/by-index/:index", get(milestone_by_index))
                .route("/by-index/:index/utxo-changes", get(utxo_changes_by_index)),
        )
        .nest(
            "/peers",
            Router::new()
                .route("/", not_implemented.into_service())
                .route("/:peer_id", not_implemented.into_service()),
        )
        .route("/control/database/prune", not_implemented.into_service())
        .route("/control/snapshot/create", not_implemented.into_service())
}

pub async fn info(database: Extension<MongoDb>) -> ApiResult<InfoResponse> {
    let protocol = database
        .collection::<ProtocolUpdateCollection>()
        .get_latest_protocol_parameters()
        .await?
        .ok_or(ApiError::Internal(InternalApiError::CorruptState(
            "no protocol parameters in the database",
        )))?
        .parameters;

    let is_healthy = is_healthy(&database).await.unwrap_or_else(|e| {
        tracing::error!("An error occured during health check: {e}");
        false
    });

    let newest_milestone = database
        .collection::<MilestoneCollection>()
        .get_newest_milestone()
        .await?
        .ok_or(ApiError::Internal(InternalApiError::CorruptState(
            "no milestone in the database",
        )))?;
    let oldest_milestone = database
        .collection::<MilestoneCollection>()
        .get_oldest_milestone()
        .await?
        .ok_or(ApiError::Internal(InternalApiError::CorruptState(
            "no milestone in the database",
        )))?;

    let latest_milestone = LatestMilestoneResponse {
        index: newest_milestone.milestone_index.0,
        timestamp: Some(newest_milestone.milestone_timestamp.0),
        milestone_id: Some(
            iota_types::block::payload::milestone::MilestoneId::from(
                database
                    .collection::<MilestoneCollection>()
                    .get_milestone_id(newest_milestone.milestone_index)
                    .await?
                    .ok_or(ApiError::Internal(InternalApiError::CorruptState(
                        "no milestone in the database",
                    )))?,
            )
            .to_string(),
        ),
    };

    // Unfortunately, there is a distinction between `LatestMilestoneResponse` and `ConfirmedMilestoneResponse` in Bee.
    let confirmed_milestone = ConfirmedMilestoneResponse {
        index: latest_milestone.index,
        timestamp: latest_milestone.timestamp,
        milestone_id: latest_milestone.milestone_id.clone(),
    };

    let base_token = database
        .collection::<NodeConfigurationCollection>()
        .get_latest_node_configuration()
        .await?
        .ok_or(ApiError::Internal(InternalApiError::CorruptState(
            "no node configuration in the database",
        )))?
        .config
        .base_token;

    Ok(InfoResponse {
        name: "Chronicle".into(),
        version: std::env!("CARGO_PKG_VERSION").to_string(),
        status: StatusResponse {
            is_healthy,
            latest_milestone,
            confirmed_milestone,
            pruning_index: oldest_milestone.milestone_index.0 - 1,
        },
        protocol: ProtocolResponse {
            version: protocol.version,
            network_name: protocol.network_name,
            below_max_depth: protocol.below_max_depth,
            bech32_hrp: protocol.bech32_hrp,
            min_pow_score: protocol.min_pow_score,
            rent_structure: RentStructureResponse {
                v_byte_cost: protocol.rent_structure.v_byte_cost,
                v_byte_factor_data: protocol.rent_structure.v_byte_factor_data,
                v_byte_factor_key: protocol.rent_structure.v_byte_factor_key,
            },
            token_supply: protocol.token_supply.to_string(),
        },
        base_token: BaseTokenResponse {
            name: base_token.name,
            ticker_symbol: base_token.ticker_symbol,
            decimals: base_token.decimals as u8,
            unit: base_token.unit,
            subunit: Some(base_token.subunit),
            use_metric_prefix: base_token.use_metric_prefix,
        },
    })
}

async fn block(
    database: Extension<MongoDb>,
    Path(block_id): Path<String>,
    headers: HeaderMap,
) -> ApiResult<IotaRawResponse<BlockDto>> {
    let block_id = BlockId::from_str(&block_id).map_err(ApiError::bad_parse)?;

    if let Some(value) = headers.get(axum::http::header::ACCEPT) {
        if value.eq(&*BYTE_CONTENT_HEADER) {
            return Ok(IotaRawResponse::Raw(
                database
                    .collection::<BlockCollection>()
                    .get_block_raw(&block_id)
                    .await?
                    .ok_or(ApiError::NoResults)?,
            ));
        }
    }

    let block = database
        .collection::<BlockCollection>()
        .get_block(&block_id)
        .await?
        .ok_or(ApiError::NoResults)?;

    Ok(IotaRawResponse::Json(block.into()))
}

async fn block_metadata(
    database: Extension<MongoDb>,
    Path(block_id_str): Path<String>,
) -> ApiResult<IotaResponse<BlockMetadataResponse>> {
    let block_id = BlockId::from_str(&block_id_str).map_err(ApiError::bad_parse)?;
    let metadata = database
        .collection::<BlockCollection>()
        .get_block_metadata(&block_id)
        .await?
        .ok_or(ApiError::NoResults)?;

    Ok(BlockMetadataResponse {
        block_id: block_id_str,
        parents: metadata.parents.iter().map(BlockId::to_hex).collect(),
        is_solid: metadata.is_solid,
        referenced_by_milestone_index: Some(*metadata.referenced_by_milestone_index),
        milestone_index: Some(*metadata.milestone_index),
        ledger_inclusion_state: Some(metadata.inclusion_state.into()),
        conflict_reason: Some(metadata.conflict_reason as u8),
        should_promote: Some(metadata.should_promote),
        should_reattach: Some(metadata.should_reattach),
        white_flag_index: Some(metadata.white_flag_index),
    }
    .into())
}

fn create_output_metadata_response(
    metadata: OutputMetadataResult,
    ledger_index: MilestoneIndex,
) -> iota::OutputMetadataResponse {
    iota::OutputMetadataResponse {
        block_id: metadata.block_id.to_hex(),
        transaction_id: metadata.output_id.transaction_id.to_hex(),
        output_index: metadata.output_id.index,
        is_spent: metadata.spent_metadata.is_some(),
        milestone_index_spent: metadata
            .spent_metadata
            .as_ref()
            .map(|spent_md| *spent_md.spent.milestone_index),
        milestone_timestamp_spent: metadata
            .spent_metadata
            .as_ref()
            .map(|spent_md| *spent_md.spent.milestone_timestamp),
        transaction_id_spent: metadata
            .spent_metadata
            .as_ref()
            .map(|spent_md| spent_md.transaction_id.to_hex()),
        milestone_index_booked: *metadata.booked.milestone_index,
        milestone_timestamp_booked: *metadata.booked.milestone_timestamp,
        ledger_index: ledger_index.0,
    }
}

async fn output(
    database: Extension<MongoDb>,
    Path(output_id): Path<String>,
    headers: HeaderMap,
) -> ApiResult<IotaRawResponse<OutputResponse>> {
    let ledger_index = database
        .collection::<MilestoneCollection>()
        .get_ledger_index()
        .await?
        .ok_or(ApiError::NoResults)?;
    let output_id = OutputId::from_str(&output_id).map_err(ApiError::bad_parse)?;

    let OutputWithMetadataResult { output, metadata } = database
        .collection::<OutputCollection>()
        .get_output_with_metadata(&output_id, ledger_index)
        .await?
        .ok_or(ApiError::NoResults)?;

    if let Some(value) = headers.get(axum::http::header::ACCEPT) {
        if value.eq(&*BYTE_CONTENT_HEADER) {
            let ctx = database
                .collection::<ProtocolUpdateCollection>()
                .get_protocol_parameters_for_ledger_index(metadata.booked.milestone_index)
                .await?
                .ok_or(ApiError::NoResults)?
                .parameters;

            return Ok(IotaRawResponse::Raw(output.raw(ctx)?));
        }
    }

    let metadata = create_output_metadata_response(metadata, ledger_index);

    Ok(IotaRawResponse::Json(OutputResponse {
        metadata,
        output: output.into(),
    }))
}

async fn output_metadata(
    database: Extension<MongoDb>,
    Path(output_id): Path<String>,
) -> ApiResult<IotaResponse<OutputMetadataResponse>> {
    let ledger_index = database
        .collection::<MilestoneCollection>()
        .get_ledger_index()
        .await?
        .ok_or(ApiError::NoResults)?;
    let output_id = OutputId::from_str(&output_id).map_err(ApiError::bad_parse)?;
    let metadata = database
        .collection::<OutputCollection>()
        .get_output_metadata(&output_id, ledger_index)
        .await?
        .ok_or(ApiError::NoResults)?;

    Ok(create_output_metadata_response(metadata, ledger_index).into())
}

async fn transaction_included_block(
    database: Extension<MongoDb>,
    Path(transaction_id): Path<String>,
    headers: HeaderMap,
) -> ApiResult<IotaRawResponse<BlockDto>> {
    let transaction_id = TransactionId::from_str(&transaction_id).map_err(ApiError::bad_parse)?;

    if let Some(value) = headers.get(axum::http::header::ACCEPT) {
        if value.eq(&*BYTE_CONTENT_HEADER) {
            return Ok(IotaRawResponse::Raw(
                database
                    .collection::<BlockCollection>()
                    .get_block_raw_for_transaction(&transaction_id)
                    .await?
                    .ok_or(ApiError::NoResults)?,
            ));
        }
    }

    let block = database
        .collection::<BlockCollection>()
        .get_block_for_transaction(&transaction_id)
        .await?
        .ok_or(ApiError::NoResults)?;

    Ok(IotaRawResponse::Json(block.into()))
}

async fn receipts(database: Extension<MongoDb>) -> ApiResult<IotaResponse<ReceiptsResponse>> {
    let mut receipts_at = database.collection::<MilestoneCollection>().get_all_receipts().await?;
    let mut receipts = Vec::new();
    while let Some((receipt, at)) = receipts_at.try_next().await? {
        if let MilestoneOptionDto::Receipt(receipt) = receipt.into() {
            receipts.push(ReceiptDto {
                receipt,
                milestone_index: *at,
            });
        } else {
            unreachable!("the query only returns receipt milestone options");
        }
    }
    Ok(iota::ReceiptsResponse { receipts }.into())
}

async fn receipts_migrated_at(
    database: Extension<MongoDb>,
    Path(index): Path<u32>,
) -> ApiResult<IotaResponse<ReceiptsResponse>> {
    let mut receipts_at = database
        .collection::<MilestoneCollection>()
        .get_receipts_migrated_at(index.into())
        .await?;
    let mut receipts = Vec::new();
    while let Some((receipt, at)) = receipts_at.try_next().await? {
        if let MilestoneOptionDto::Receipt(receipt) = receipt.into() {
            receipts.push(ReceiptDto {
                receipt,
                milestone_index: *at,
            });
        } else {
            unreachable!("the query only returns receipt milestone options");
        }
    }
    Ok(iota::ReceiptsResponse { receipts }.into())
}

async fn treasury(database: Extension<MongoDb>) -> ApiResult<IotaResponse<TreasuryResponse>> {
    database
        .collection::<TreasuryCollection>()
        .get_latest_treasury()
        .await?
        .ok_or(ApiError::NoResults)
        .map(|treasury| {
            iota::TreasuryResponse {
                milestone_id: treasury.milestone_id.to_hex(),
                amount: treasury.amount.to_string(),
            }
            .into()
        })
}

async fn milestone(
    database: Extension<MongoDb>,
    Path(milestone_id): Path<String>,
    headers: HeaderMap,
) -> ApiResult<IotaRawResponse<MilestonePayloadDto>> {
    let milestone_id = MilestoneId::from_str(&milestone_id).map_err(ApiError::bad_parse)?;
    let milestone_payload = database
        .collection::<MilestoneCollection>()
        .get_milestone_payload_by_id(&milestone_id)
        .await?
        .ok_or(ApiError::NoResults)?;

    if let Some(value) = headers.get(axum::http::header::ACCEPT) {
        let protocol_params = database
            .collection::<ProtocolUpdateCollection>()
            .get_protocol_parameters_for_ledger_index(milestone_payload.essence.index)
            .await?
            .ok_or(ApiError::NoResults)?
            .parameters
            .try_into()?;

        if value.eq(&*BYTE_CONTENT_HEADER) {
            let milestone_payload = iota_types::block::payload::MilestonePayload::try_from_with_context(
                &protocol_params,
                milestone_payload,
            )?;
            return Ok(IotaRawResponse::Raw(milestone_payload.pack_to_vec()));
        }
    }

    Ok(IotaRawResponse::Json(milestone_payload.into()))
}

async fn milestone_by_index(
    database: Extension<MongoDb>,
    Path(index): Path<MilestoneIndex>,
    headers: HeaderMap,
) -> ApiResult<IotaRawResponse<MilestonePayloadDto>> {
    let milestone_payload = database
        .collection::<MilestoneCollection>()
        .get_milestone_payload(index)
        .await?
        .ok_or(ApiError::NoResults)?;

    if let Some(value) = headers.get(axum::http::header::ACCEPT) {
        if value.eq(&*BYTE_CONTENT_HEADER) {
            let protocol_params = database
                .collection::<ProtocolUpdateCollection>()
                .get_protocol_parameters_for_ledger_index(milestone_payload.essence.index)
                .await?
                .ok_or(ApiError::NoResults)?
                .parameters
                .try_into()?;

            let milestone_payload = iota_types::block::payload::MilestonePayload::try_from_with_context(
                &protocol_params,
                milestone_payload,
            )?;
            return Ok(IotaRawResponse::Raw(milestone_payload.pack_to_vec()));
        }
    }

    Ok(IotaRawResponse::Json(milestone_payload.into()))
}

async fn utxo_changes(
    database: Extension<MongoDb>,
    Path(milestone_id): Path<String>,
) -> ApiResult<IotaResponse<UtxoChangesResponse>> {
    let milestone_id = MilestoneId::from_str(&milestone_id).map_err(ApiError::bad_parse)?;
    let milestone_index = database
        .collection::<MilestoneCollection>()
        .get_milestone_payload_by_id(&milestone_id)
        .await?
        .ok_or(ApiError::NoResults)?
        .essence
        .index;
    collect_utxo_changes(&database, milestone_index).await.map(Into::into)
}

async fn utxo_changes_by_index(
    database: Extension<MongoDb>,
    Path(milestone_index): Path<MilestoneIndex>,
) -> ApiResult<IotaResponse<UtxoChangesResponse>> {
    collect_utxo_changes(&database, milestone_index).await.map(Into::into)
}

async fn collect_utxo_changes(database: &MongoDb, milestone_index: MilestoneIndex) -> ApiResult<UtxoChangesResponse> {
    let ledger_index = database
        .collection::<MilestoneCollection>()
        .get_ledger_index()
        .await?
        .ok_or(ApiError::NoResults)?;
    let UtxoChangesResult {
        created_outputs,
        consumed_outputs,
    } = database
        .collection::<OutputCollection>()
        .get_utxo_changes(milestone_index, ledger_index)
        .await?
        .ok_or(ApiError::NoResults)?;

    let created_outputs = created_outputs.iter().map(|output_id| output_id.to_hex()).collect();
    let consumed_outputs = consumed_outputs.iter().map(|output_id| output_id.to_hex()).collect();

    Ok(iota::UtxoChangesResponse {
        index: *milestone_index,
        created_outputs,
        consumed_outputs,
    })
}<|MERGE_RESOLUTION|>--- conflicted
+++ resolved
@@ -9,18 +9,6 @@
     http::header::{HeaderMap, HeaderValue},
     routing::get,
 };
-<<<<<<< HEAD
-use bee_api_types_stardust::{
-    dtos::ReceiptDto,
-    responses::{
-        BaseTokenResponse, BlockMetadataResponse, BlockResponse, ConfirmedMilestoneResponse, LatestMilestoneResponse,
-        MilestoneResponse, OutputMetadataResponse, ProtocolResponse, ReceiptsResponse, RentStructureResponse,
-        StatusResponse, TreasuryResponse, UtxoChangesResponse,
-    },
-};
-use bee_block_stardust::payload::milestone::option::dto::MilestoneOptionDto;
-=======
->>>>>>> 469dd4f4
 use chronicle::{
     db::{
         collections::{
@@ -44,9 +32,9 @@
     api::{
         dto::ReceiptDto,
         response::{
-            self as iota, BlockMetadataResponse, ConfirmedMilestoneResponse, LatestMilestoneResponse,
-            OutputMetadataResponse, OutputResponse, ProtocolResponse, ReceiptsResponse, RentStructureResponse,
-            StatusResponse, TreasuryResponse, UtxoChangesResponse,
+            self as iota, BaseTokenResponse, BlockMetadataResponse, ConfirmedMilestoneResponse,
+            LatestMilestoneResponse, OutputMetadataResponse, OutputResponse, ProtocolResponse, ReceiptsResponse,
+            RentStructureResponse, StatusResponse, TreasuryResponse, UtxoChangesResponse,
         },
     },
     block::{
