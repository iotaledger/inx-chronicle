// Copyright 2022 IOTA Stiftung
// SPDX-License-Identifier: Apache-2.0

use std::{collections::HashSet, str::FromStr};

use axum::{
    extract::{Json, Path},
    routing::{get, post},
    Extension,
};
use chronicle::{
    db::{
        collections::{BlockCollection, ConfigurationUpdateCollection, MilestoneCollection},
        MongoDb,
    },
    types::{node::MilestoneKeyRange, stardust::block::BlockId, tangle::MilestoneIndex},
};

use super::{
<<<<<<< HEAD
    merkle::{CreateAuditPathError, MerkleAuditPath, MerkleHasher},
=======
    error as poi,
    merkle_proof::{MerkleAuditPath, MerkleProof},
>>>>>>> 238b8d35
    responses::{CreateProofResponse, ValidateProofResponse},
    CorruptStateError as PoiCorruptStateError, RequestError as PoiRequestError,
};
use crate::api::{
    error::{CorruptStateError, MissingError, RequestError},
    router::Router,
    ApiError, ApiResult,
};

pub fn routes() -> Router {
    Router::new()
        .route("/create/:block_id", get(create_proof))
        .route("/validate", post(validate_proof))
}

async fn create_proof(database: Extension<MongoDb>, Path(block_id): Path<String>) -> ApiResult<CreateProofResponse> {
    let block_id = BlockId::from_str(&block_id)?;
    let block_collection = database.collection::<BlockCollection>();

    // Ensure the corresponding block was referenced by a milestone.
    let block_metadata = block_collection
        .get_block_metadata(&block_id)
        .await?
        .ok_or(MissingError::NoResults)?;
    let referenced_index = block_metadata.referenced_by_milestone_index;
    if referenced_index == 0 {
        return Err(ApiError::from(PoiRequestError::BlockNotReferenced(block_id.to_hex())));
    }

    // Fetch the corresponding milestone cone in "White Flag" order.
    let block_ids = block_collection
        .get_pastcone_in_white_flag_order(referenced_index)
        .await?;
    if block_ids.is_empty() {
        return Err(ApiError::from(PoiCorruptStateError::NoMilestoneCone));
    }

    // Create the inclusion proof to return in the response.
<<<<<<< HEAD
    let proof = MerkleHasher::create_audit_path(&block_ids, &block_id)?;
=======
    let merkle_audit_path = MerkleProof::create_audit_path(&block_ids, &block_id)
        .map_err(|e| CorruptStateError::PoI(poi::CorruptStateError::CreateProof(e)))?;
>>>>>>> 238b8d35

    // Fetch the corresponding milestone to return in the response.
    let milestone_collection = database.collection::<MilestoneCollection>();
    let milestone = milestone_collection
        .get_milestone_payload(referenced_index)
        .await?
        .ok_or(MissingError::NoResults)?;

<<<<<<< HEAD
    let calculated_merkle_root = &*proof.hash();
    let expected_merkle_root = milestone.essence.inclusion_merkle_root;
    if calculated_merkle_root != expected_merkle_root {
        return Err(ApiError::from(CreateAuditPathError::MerkleRootMismatch {
            calculated_merkle_root: prefix_hex::encode(calculated_merkle_root),
            expected_merkle_root: prefix_hex::encode(expected_merkle_root),
        }));
=======
    let calculated_merkle_root = merkle_audit_path.hash();
    let expected_merkle_root = milestone.essence.inclusion_merkle_root;
    if calculated_merkle_root.as_slice() != expected_merkle_root {
        return Err(CorruptStateError::PoI(poi::CorruptStateError::CreateProof(
            poi::CreateProofError::MerkleRootMismatch {
                calculated_merkle_root: prefix_hex::encode(calculated_merkle_root.as_slice()),
                expected_merkle_root: prefix_hex::encode(expected_merkle_root),
            },
        ))
        .into());
>>>>>>> 238b8d35
    }

    // Fetch the corresponding block to return in the response.
    let block = block_collection
        .get_block(&block_id)
        .await?
        .ok_or(MissingError::NoResults)?;

    Ok(CreateProofResponse {
        milestone: milestone.into(),
        block: block.into(),
        proof: merkle_audit_path.into(),
    })
}

async fn validate_proof(
    database: Extension<MongoDb>,
    Json(CreateProofResponse {
        milestone,
        block,
        proof,
    }): Json<CreateProofResponse>,
) -> ApiResult<ValidateProofResponse> {
    // Extract the block, milestone, and proof.
    let block = iota_types::block::Block::try_from_dto_unverified(&block)
        .map_err(|_| RequestError::PoI(PoiRequestError::MalformedJsonBlock))?;
    let milestone = iota_types::block::payload::milestone::MilestonePayload::try_from_dto_unverified(&milestone)
        .map_err(|_| RequestError::PoI(PoiRequestError::MalformedJsonMilestone))?;
    let proof = MerkleAuditPath::try_from(proof).map_err(|_| RequestError::PoI(PoiRequestError::MalformedJsonProof))?;

    let block_id = block.id().into();

    // Fetch the corresponding milestone to return in the response.
    let milestone_index = milestone.essence().index();

    // Fetch the node configuration.
    let update_collection = database.collection::<ConfigurationUpdateCollection>();
    let node_configuration = update_collection
        .get_node_configuration_for_ledger_index(milestone_index.into())
        .await?
        .ok_or(MissingError::NoResults)?
        .config;

    // Validate the given milestone.
    let public_key_count = node_configuration.milestone_public_key_count as usize;
    let key_ranges = node_configuration.milestone_key_ranges;
    let applicable_public_keys = get_valid_public_keys_for_index(key_ranges, milestone_index.into())?;

    if let Err(e) = milestone.validate(&applicable_public_keys, public_key_count) {
        Err(RequestError::PoI(PoiRequestError::InvalidMilestone(e)).into())
    } else {
        Ok(ValidateProofResponse {
            valid: proof.contains_block_id(&block_id) && *proof.hash() == **milestone.essence().inclusion_merkle_root(),
        })
    }
}

// The returned public keys must be hex strings without the `0x` prefix for the milestone validation to work.
#[allow(clippy::boxed_local)]
fn get_valid_public_keys_for_index(
    mut key_ranges: Box<[MilestoneKeyRange]>,
    index: MilestoneIndex,
) -> Result<Vec<String>, CorruptStateError> {
    key_ranges.sort();
    let mut public_keys = HashSet::with_capacity(key_ranges.len());
    for key_range in key_ranges.iter() {
        match (key_range.start, key_range.end) {
            (start, _) if start > index => break,
            (start, end) if index <= end || start == end => {
                let public_key_raw = prefix_hex::decode::<Vec<_>>(&key_range.public_key)
                    .map_err(|_| CorruptStateError::PoI(PoiCorruptStateError::DecodePublicKey))?;
                let public_key_hex = hex::encode(public_key_raw);
                public_keys.insert(public_key_hex);
            }
            (_, _) => continue,
        }
    }
    Ok(public_keys.into_iter().collect::<Vec<_>>())
}<|MERGE_RESOLUTION|>--- conflicted
+++ resolved
@@ -17,12 +17,7 @@
 };
 
 use super::{
-<<<<<<< HEAD
     merkle::{CreateAuditPathError, MerkleAuditPath, MerkleHasher},
-=======
-    error as poi,
-    merkle_proof::{MerkleAuditPath, MerkleProof},
->>>>>>> 238b8d35
     responses::{CreateProofResponse, ValidateProofResponse},
     CorruptStateError as PoiCorruptStateError, RequestError as PoiRequestError,
 };
@@ -61,12 +56,7 @@
     }
 
     // Create the inclusion proof to return in the response.
-<<<<<<< HEAD
-    let proof = MerkleHasher::create_audit_path(&block_ids, &block_id)?;
-=======
-    let merkle_audit_path = MerkleProof::create_audit_path(&block_ids, &block_id)
-        .map_err(|e| CorruptStateError::PoI(poi::CorruptStateError::CreateProof(e)))?;
->>>>>>> 238b8d35
+    let merkle_audit_path = MerkleHasher::create_audit_path(&block_ids, &block_id)?;
 
     // Fetch the corresponding milestone to return in the response.
     let milestone_collection = database.collection::<MilestoneCollection>();
@@ -75,26 +65,13 @@
         .await?
         .ok_or(MissingError::NoResults)?;
 
-<<<<<<< HEAD
-    let calculated_merkle_root = &*proof.hash();
-    let expected_merkle_root = milestone.essence.inclusion_merkle_root;
-    if calculated_merkle_root != expected_merkle_root {
-        return Err(ApiError::from(CreateAuditPathError::MerkleRootMismatch {
-            calculated_merkle_root: prefix_hex::encode(calculated_merkle_root),
-            expected_merkle_root: prefix_hex::encode(expected_merkle_root),
-        }));
-=======
     let calculated_merkle_root = merkle_audit_path.hash();
     let expected_merkle_root = milestone.essence.inclusion_merkle_root;
     if calculated_merkle_root.as_slice() != expected_merkle_root {
-        return Err(CorruptStateError::PoI(poi::CorruptStateError::CreateProof(
-            poi::CreateProofError::MerkleRootMismatch {
-                calculated_merkle_root: prefix_hex::encode(calculated_merkle_root.as_slice()),
-                expected_merkle_root: prefix_hex::encode(expected_merkle_root),
-            },
-        ))
-        .into());
->>>>>>> 238b8d35
+        return Err(ApiError::from(CreateAuditPathError::MerkleRootMismatch {
+            calculated_merkle_root: prefix_hex::encode(calculated_merkle_root.as_slice()),
+            expected_merkle_root: prefix_hex::encode(expected_merkle_root),
+        }));
     }
 
     // Fetch the corresponding block to return in the response.
