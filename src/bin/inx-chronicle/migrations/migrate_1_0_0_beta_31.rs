// Copyright 2023 IOTA Stiftung
// SPDX-License-Identifier: Apache-2.0

use chronicle::{
    db::{collections::OutputCollection, MongoDb, MongoDbCollection, MongoDbCollectionExt},
    types::stardust::block::output::{AliasId, NftId, OutputId},
};
use futures::TryStreamExt;
use mongodb::{bson::doc, options::IndexOptions, IndexModel};
use serde::Deserialize;

pub const PREV_VERSION: &str = "1.0.0-beta.30";

pub async fn migrate(db: &MongoDb) -> eyre::Result<()> {
    let collection = db.collection::<OutputCollection>();

    #[derive(Deserialize)]
    struct Res {
        output_id: OutputId,
    }

    // Convert the outputs with implicit IDs
    let outputs = collection
        .aggregate::<Res>(
            [
                doc! { "$match": { "$or": [
                    { "output.alias_id": AliasId::implicit() },
                    { "output.nft_id": NftId::implicit() }
                ] } },
                doc! { "$project": {
                    "output_id": "$_id"
                } },
            ],
            None,
        )
        .await?
        .map_ok(|res| res.output_id)
        .try_collect::<Vec<_>>()
        .await?;

    for output_id in outputs {
        // Alias and nft are the same length so both can be done this way since they are just serialized as bytes
        let id = AliasId::from(output_id);
        collection
            .update_one(
                doc! { "_id": output_id },
                doc! { "$set": { "details.indexed_id": id } },
                None,
            )
            .await?;
    }

    // Get the outputs that don't have implicit IDs
    collection
        .update_many(
            doc! {
                "output.kind": "alias",
                "output.alias_id": { "$ne": AliasId::implicit() },
<<<<<<< HEAD
            } },
            vec![doc! { "$set": {
=======
            },
            doc! { "$set": {
>>>>>>> 843e5116
                "details.indexed_id": "$output.alias_id",
            } }],
            None,
        )
        .await?;

    collection
        .update_many(
            doc! {
                "output.kind": "nft",
                "output.nft_id": { "$ne": NftId::implicit() },
<<<<<<< HEAD
            } },
            vec![doc! { "$set": {
=======
            },
            doc! { "$set": {
>>>>>>> 843e5116
                "details.indexed_id": "$output.nft_id",
            } }],
            None,
        )
        .await?;

    collection
        .update_many(
<<<<<<< HEAD
            doc! { "$match": {
                "output.kind": "foundry",
            } },
            vec![doc! { "$set": {
=======
            doc! { "output.kind": "foundry" },
            doc! { "$set": {
>>>>>>> 843e5116
                "details.indexed_id": "$output.foundry_id",
            } }],
            None,
        )
        .await?;

    collection
        .collection()
        .drop_index("output_alias_id_index", None)
        .await?;

    collection
        .collection()
        .drop_index("output_foundry_id_index", None)
        .await?;

    collection.collection().drop_index("output_nft_id_index", None).await?;

    collection
        .create_index(
            IndexModel::builder()
                .keys(doc! { "output.details.indexed_id": 1 })
                .options(
                    IndexOptions::builder()
                        .name("output_indexed_id_index".to_string())
                        .partial_filter_expression(doc! {
                            "output.details.indexed_id": { "$exists": true },
                        })
                        .build(),
                )
                .build(),
            None,
        )
        .await?;

    Ok(())
}<|MERGE_RESOLUTION|>--- conflicted
+++ resolved
@@ -56,13 +56,8 @@
             doc! {
                 "output.kind": "alias",
                 "output.alias_id": { "$ne": AliasId::implicit() },
-<<<<<<< HEAD
-            } },
+            },
             vec![doc! { "$set": {
-=======
-            },
-            doc! { "$set": {
->>>>>>> 843e5116
                 "details.indexed_id": "$output.alias_id",
             } }],
             None,
@@ -74,13 +69,8 @@
             doc! {
                 "output.kind": "nft",
                 "output.nft_id": { "$ne": NftId::implicit() },
-<<<<<<< HEAD
-            } },
+            },
             vec![doc! { "$set": {
-=======
-            },
-            doc! { "$set": {
->>>>>>> 843e5116
                 "details.indexed_id": "$output.nft_id",
             } }],
             None,
@@ -89,15 +79,8 @@
 
     collection
         .update_many(
-<<<<<<< HEAD
-            doc! { "$match": {
-                "output.kind": "foundry",
-            } },
+            doc! { "output.kind": "foundry" },
             vec![doc! { "$set": {
-=======
-            doc! { "output.kind": "foundry" },
-            doc! { "$set": {
->>>>>>> 843e5116
                 "details.indexed_id": "$output.foundry_id",
             } }],
             None,
