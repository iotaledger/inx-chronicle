--- conflicted
+++ resolved
@@ -121,18 +121,6 @@
         });
     }
 
-<<<<<<< HEAD
-    if config.metrics.enabled {
-        if let Err(err) = crate::metrics::setup(&config.metrics) {
-            warn!("Failed to build Prometheus exporter: {err}");
-        } else {
-            info!(
-                "Exporting to Prometheus at bind address: {}:{}",
-                config.metrics.address, config.metrics.port
-            );
-        };
-    }
-
     let mut handle = shutdown_signal.subscribe();
     let worker = profiler::ProfilerWorker::new(&db, &config);
     tasks.spawn(async move {
@@ -145,8 +133,6 @@
         Ok(())
     });
 
-=======
->>>>>>> 8ea9d19e
     // We wait for either the interrupt signal to arrive or for a component of our system to signal a shutdown.
     tokio::select! {
         _ = process::interrupt_or_terminate() => {
