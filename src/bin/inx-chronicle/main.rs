--- conflicted
+++ resolved
@@ -57,15 +57,10 @@
 
     #[cfg(all(feature = "inx", feature = "stardust"))]
     if config.inx.enabled {
-<<<<<<< HEAD
         let db = MongoDb::connect(&config.mongodb, "INX Worker").await?;
 
-        #[cfg(feature = "influxdb")]
-        let influx_db = if config.influxdb.enabled {
-=======
         #[cfg(any(feature = "analytics", feature = "metrics"))]
         let influx_db = if config.influxdb.analytics_enabled || config.influxdb.metrics_enabled {
->>>>>>> b4f803b1
             info!("Connecting to influx database at address `{}`", config.influxdb.url);
             let influx_db = chronicle::db::influxdb::InfluxDb::connect(&config.influxdb).await?;
             info!("Connected to influx database `{}`", influx_db.database_name());
@@ -97,12 +92,8 @@
         use futures::FutureExt;
         let db = MongoDb::connect(&config.mongodb, "API Worker").await?;
         let mut handle = shutdown_signal.subscribe();
-        let worker = api::ApiWorker::new(&db, &config.api).map_err(config::ConfigError::Api)?;
+        let worker = api::ApiWorker::new(&db, &config.api)?;
         tasks.spawn(async move {
-<<<<<<< HEAD
-=======
-            let worker = api::ApiWorker::new(&db, &config.api)?;
->>>>>>> b4f803b1
             worker.run(handle.recv().then(|_| async {})).await?;
             Ok(())
         });
