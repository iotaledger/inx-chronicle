--- conflicted
+++ resolved
@@ -27,9 +27,6 @@
     #[cfg(feature = "inx")]
     #[command(flatten)]
     pub inx: InxArgs,
-    /// Metrics arguments.
-    #[command(flatten)]
-    pub metrics: MetricsArgs,
     /// MongoDb arguments.
     #[command(flatten)]
     pub mongodb: MongoDbArgs,
@@ -57,15 +54,6 @@
     /// The password used for JWT authentication.
     #[arg(long = "api-jwt-password")]
     pub password: Option<String>,
-<<<<<<< HEAD
-    /// Toggle REST API.
-    #[arg(long, env = "API")]
-    #[cfg(feature = "api")]
-    pub enable_api: Option<bool>,
-    /// Subcommands.
-    #[command(subcommand)]
-    pub subcommand: Option<Subcommands>,
-=======
 }
 
 #[cfg(feature = "inx")]
@@ -92,17 +80,12 @@
 #[cfg(feature = "influxdb")]
 #[derive(Args, Debug)]
 pub struct InfluxDbArgs {
+    /// Toggle InfluxDb time-series writes.
+    #[arg(long, env = "INFLUXDB_ENABLED")]
+    pub influxdb_enabled: Option<bool>,
     /// The url pointing to an InfluxDb instance.
     #[arg(long, env = "INFLUXDB_URL")]
     pub influxdb_url: Option<String>,
-}
-
-#[derive(Args, Debug)]
-pub struct MetricsArgs {
-    /// Toggle the prometheus server.
-    #[arg(long, env = "PROMETHEUS_ENABLED")]
-    pub prometheus_enabled: Option<bool>,
->>>>>>> c7588090
 }
 
 impl ClArgs {
@@ -133,8 +116,13 @@
         }
 
         #[cfg(feature = "influxdb")]
-        if let Some(url) = &self.influxdb.influxdb_url {
-            config.influxdb.url = url.clone();
+        {
+            if let Some(enabled) = self.influxdb.influxdb_enabled {
+                config.influxdb.enabled = enabled;
+            }
+            if let Some(url) = &self.influxdb.influxdb_url {
+                config.influxdb.url = url.clone();
+            }
         }
 
         #[cfg(feature = "api")]
@@ -158,13 +146,6 @@
             }
         }
 
-<<<<<<< HEAD
-=======
-        if let Some(enabled) = self.metrics.prometheus_enabled {
-            config.metrics.enabled = enabled;
-        }
-
->>>>>>> c7588090
         Ok(config)
     }
 
