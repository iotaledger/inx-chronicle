--- conflicted
+++ resolved
@@ -174,11 +174,7 @@
     /// Process subcommands and return whether the app should early exit.
     #[allow(unused)]
     #[allow(clippy::collapsible_match)]
-<<<<<<< HEAD
-    pub async fn process_subcommands(&self, config: &ChronicleConfig) -> eyre::Result<bool> {
-=======
-    pub async fn process_subcommands(&self, config: &ChronicleConfig) -> Result<PostCommand, Error> {
->>>>>>> bc492aa2
+    pub async fn process_subcommands(&self, config: &ChronicleConfig) -> eyre::Result<PostCommand> {
         if let Some(subcommand) = &self.subcommand {
             match subcommand {
                 #[cfg(feature = "api")]
@@ -195,15 +191,9 @@
                     .map_err(crate::api::AuthError::InvalidJwt)?;
                     let exp_ts = time::OffsetDateTime::from_unix_timestamp(claims.exp.unwrap() as _).unwrap();
                     let jwt = auth_helper::jwt::JsonWebToken::new(claims, api_data.secret_key.as_ref())
-<<<<<<< HEAD
                         .map_err(crate::api::AuthError::InvalidJwt)?;
-                    println!("Bearer {}", jwt);
-                    println!(
-=======
-                        .map_err(crate::api::ApiError::InvalidJwt)?;
                     tracing::info!("Bearer {}", jwt);
                     tracing::info!(
->>>>>>> bc492aa2
                         "Expires: {} ({})",
                         exp_ts,
                         humantime::format_duration(api_data.jwt_expiration)
