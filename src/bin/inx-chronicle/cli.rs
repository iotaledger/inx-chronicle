// Copyright 2022 IOTA Stiftung
// SPDX-License-Identifier: Apache-2.0

use clap::{Args, Parser, Subcommand};

use crate::{
    config::{ChronicleConfig, ConfigError},
    error::Error,
};

/// Chronicle permanode storage as an INX plugin
#[derive(Parser, Debug)]
#[command(author, version, about, next_display_order = None)]
pub struct ClArgs {
    /// The location of the configuration file.
    #[arg(short, long, env = "CONFIG_PATH")]
    pub config: Option<String>,
    /// Rest API arguments.
    #[cfg(feature = "api")]
    #[command(flatten)]
    pub api: ApiArgs,
    /// InfluxDb arguments.
    #[cfg(any(feature = "analytics", feature = "metrics"))]
    #[command(flatten)]
    pub influxdb: InfluxDbArgs,
    /// INX arguments.
    #[cfg(feature = "inx")]
    #[command(flatten)]
    pub inx: InxArgs,
    /// MongoDb arguments.
    #[command(flatten)]
    pub mongodb: MongoDbArgs,
    /// Loki arguments.
    #[cfg(feature = "loki")]
    #[command(flatten)]
    pub loki: LokiArgs,
    /// Subcommands.
    #[command(subcommand)]
    pub subcommand: Option<Subcommands>,
}

#[cfg(feature = "api")]
#[derive(Args, Debug)]
pub struct ApiArgs {
    /// Toggle REST API.
    #[arg(long, env = "REST_API_ENABLED")]
    pub api_enabled: Option<bool>,
    /// JWT arguments.
    #[command(flatten)]
    pub jwt: JwtArgs,
}

#[derive(Args, Debug)]
pub struct JwtArgs {
    /// The location of the identity file for JWT auth.
    #[arg(long = "api-jwt-identity", env = "JWT_IDENTITY_PATH")]
    pub identity_path: Option<String>,
    /// The password used for JWT authentication.
    #[arg(long = "api-jwt-password")]
    pub password: Option<String>,
}

#[cfg(feature = "inx")]
#[derive(Args, Debug)]
pub struct InxArgs {
    /// Toggle INX write workflow.
    #[arg(long, env = "INX_ENABLED")]
    pub inx_enabled: Option<bool>,
    /// The address of the INX interface provided by the node.
    #[arg(long, env = "INX_URL")]
    pub inx_url: Option<String>,
    /// Milestone at which synchronization should begin. A value of `1` means syncing back until genesis (default).
    #[arg(long = "inx-sync-start")]
    pub sync_start: Option<u32>,
}

#[derive(Args, Debug)]
pub struct MongoDbArgs {
    /// The MongoDB connection string.
    #[arg(long, env = "MONGODB_CONN_STR")]
    pub mongodb_conn_str: Option<String>,
}

#[cfg(any(feature = "analytics", feature = "metrics"))]
#[derive(Args, Debug)]
pub struct InfluxDbArgs {
    /// Toggle InfluxDb time-series metrics writes.
    #[arg(long, env = "METRICS_ENABLED")]
    pub metrics_enabled: Option<bool>,
    /// Toggle InfluxDb time-series analytics writes.
    #[arg(long, env = "ANALYTICS_ENABLED")]
    pub analytics_enabled: Option<bool>,
    /// The url pointing to an InfluxDb instance.
    #[arg(long, env = "INFLUXDB_URL")]
    pub influxdb_url: Option<String>,
}

#[cfg(feature = "influxdb")]
#[derive(Args, Debug)]
pub struct LokiArgs {
    /// Toggle Grafana Loki log writes.
    #[arg(long, env = "LOKI_ENABLED")]
    pub loki_enabled: Option<bool>,
    /// The url pointing to a Grafana Loki instance.
    #[arg(long, env = "LOKI_URL")]
    pub loki_url: Option<String>,
}

impl ClArgs {
    /// Get a config file with CLI args applied.
    pub fn get_config(&self) -> Result<ChronicleConfig, ConfigError> {
        let mut config = self
            .config
            .as_ref()
            .map(ChronicleConfig::from_file)
            .transpose()?
            .unwrap_or_default();

        if let Some(conn_str) = &self.mongodb.mongodb_conn_str {
            config.mongodb.conn_str = conn_str.clone();
        }

        #[cfg(all(feature = "stardust", feature = "inx"))]
        {
            if let Some(connect_url) = &self.inx.inx_url {
                config.inx.connect_url = connect_url.clone();
            }
            if let Some(enabled) = self.inx.inx_enabled {
                config.inx.enabled = enabled;
            }
            if let Some(sync_start) = self.inx.sync_start {
                config.inx.sync_start_milestone = sync_start.into();
            }
        }

        #[cfg(feature = "analytics")]
        {
            if let Some(enabled) = self.influxdb.analytics_enabled {
                config.influxdb.analytics_enabled = enabled;
            }
        }

        #[cfg(feature = "metrics")]
        {
            if let Some(enabled) = self.influxdb.metrics_enabled {
                config.influxdb.metrics_enabled = enabled;
            }
        }

        #[cfg(any(feature = "analytics", feature = "metrics"))]
        {
            if let Some(url) = &self.influxdb.influxdb_url {
                config.influxdb.url = url.clone();
            }
        }

        #[cfg(feature = "api")]
        {
            if let Some(password) = &self.api.jwt.password {
                config.api.password_hash = hex::encode(
                    argon2::hash_raw(
                        password.as_bytes(),
                        config.api.password_salt.as_bytes(),
                        &Into::into(&config.api.argon_config),
                    )
                    // TODO: Replace this once we switch to a better error lib
                    .expect("invalid JWT config"),
                );
            }
            if let Some(path) = &self.api.jwt.identity_path {
                config.api.identity_path.replace(path.clone());
            }
            if let Some(enabled) = self.api.api_enabled {
                config.api.enabled = enabled;
            }
        }

        #[cfg(feature = "loki")]
        {
            if let Some(connect_url) = &self.loki.loki_url {
                config.loki.connect_url = connect_url.clone();
            }
            if let Some(enabled) = self.loki.loki_enabled {
                config.loki.enabled = enabled;
            }
        }

        Ok(config)
    }

    /// Process subcommands and return whether the app should early exit.
    #[allow(unused)]
    #[allow(clippy::collapsible_match)]
    pub async fn process_subcommands(&self, config: &ChronicleConfig) -> Result<PostCommand, Error> {
        if let Some(subcommand) = &self.subcommand {
            match subcommand {
                #[cfg(feature = "api")]
                Subcommands::GenerateJWT => {
                    use crate::api::ApiData;
                    let api_data = ApiData::try_from(config.api.clone()).expect("invalid API config");
                    let claims = auth_helper::jwt::Claims::new(
                        ApiData::ISSUER,
                        uuid::Uuid::new_v4().to_string(),
                        ApiData::AUDIENCE,
                    )
                    .unwrap() // Panic: Cannot fail.
                    .expires_after_duration(api_data.jwt_expiration)
                    .map_err(crate::api::ApiError::InvalidJwt)?;
                    let exp_ts = time::OffsetDateTime::from_unix_timestamp(claims.exp.unwrap() as _).unwrap();
                    let jwt = auth_helper::jwt::JsonWebToken::new(claims, api_data.secret_key.as_ref())
                        .map_err(crate::api::ApiError::InvalidJwt)?;
                    tracing::info!("Bearer {}", jwt);
                    tracing::info!(
                        "Expires: {} ({})",
                        exp_ts,
                        humantime::format_duration(api_data.jwt_expiration)
                    );
                    return Ok(PostCommand::Exit);
                }
                #[cfg(all(feature = "analytics", feature = "stardust"))]
                Subcommands::FillAnalytics {
                    start_milestone,
                    end_milestone,
                    num_tasks,
                } => {
                    tracing::info!("Connecting to database using hosts: `{}`.", config.mongodb.hosts_str()?);
                    let db = chronicle::db::MongoDb::connect(&config.mongodb).await?;
                    let start_milestone = if let Some(index) = start_milestone {
                        *index
                    } else {
                        db.collection::<chronicle::db::collections::MilestoneCollection>()
                            .get_oldest_milestone()
                            .await?
                            .map(|ts| ts.milestone_index)
                            .unwrap_or_default()
                    };
                    let end_milestone = if let Some(index) = end_milestone {
                        *index
                    } else {
                        db.collection::<chronicle::db::collections::MilestoneCollection>()
                            .get_newest_milestone()
                            .await?
                            .map(|ts| ts.milestone_index)
                            .unwrap_or_default()
                    };
                    let influx_db = chronicle::db::influxdb::InfluxDb::connect(&config.influxdb).await?;
                    let num_tasks = num_tasks.unwrap_or(1);
                    let mut join_set = tokio::task::JoinSet::new();
                    for i in 0..num_tasks {
                        let db = db.clone();
                        let influx_db = influx_db.clone();
                        join_set.spawn(async move {
                            for index in (*start_milestone..*end_milestone).skip(i).step_by(num_tasks) {
                                let index = index.into();
                                if let Some(timestamp) = db
                                    .collection::<chronicle::db::collections::MilestoneCollection>()
                                    .get_milestone_timestamp(index)
                                    .await?
                                {
                                    let analytics = db.get_all_analytics(index).await?;
                                    influx_db.insert_all_analytics(timestamp, index, analytics).await?;
                                    tracing::info!("Finished analytics for milestone {}", index);
                                } else {
                                    tracing::info!("No milestone in database for index {}", index);
                                }
                            }
                            Result::<_, Error>::Ok(())
                        });
                    }
                    while let Some(res) = join_set.join_next().await {
                        // Panic: Acceptable risk
                        res.unwrap()?;
                    }
                    return Ok(PostCommand::Exit);
                }
                #[cfg(debug_assertions)]
                Subcommands::ClearDatabase { run } => {
                    tracing::info!("Connecting to database using hosts: `{}`.", config.mongodb.hosts_str()?);
                    let db = chronicle::db::MongoDb::connect(&config.mongodb).await?;
                    db.clear().await?;
                    tracing::info!("Database cleared successfully.");
                    if !run {
                        return Ok(PostCommand::Exit);
                    }
                }
                Subcommands::BuildIndexes => {
                    tracing::info!("Connecting to database using hosts: `{}`.", config.mongodb.hosts_str()?);
                    let db = chronicle::db::MongoDb::connect(&config.mongodb).await?;
                    super::build_indexes(&db).await?;
                    tracing::info!("Indexes built successfully.");
                    return Ok(PostCommand::Exit);
                }
                _ => (),
            }
        }
        Ok(PostCommand::Start)
    }
}

#[derive(Debug, Subcommand)]
pub enum Subcommands {
    /// Generate a JWT token using the available config.
    #[cfg(feature = "api")]
    GenerateJWT,
<<<<<<< HEAD
    #[cfg(all(feature = "analytics", feature = "stardust"))]
=======
    /// Manually fill the analytics database.
    #[cfg(feature = "analytics")]
>>>>>>> 7e4ab393
    FillAnalytics {
        /// The inclusive starting milestone index.
        #[arg(short, long)]
        start_milestone: Option<chronicle::types::tangle::MilestoneIndex>,
        /// The exclusive ending milestone index.
        #[arg(short, long)]
        end_milestone: Option<chronicle::types::tangle::MilestoneIndex>,
        /// The number of parallel tasks to use when filling the analytics.
        #[arg(short, long)]
        num_tasks: Option<usize>,
    },
    /// Clear the chronicle database.
    #[cfg(debug_assertions)]
    ClearDatabase {
        /// Run the application after this command.
        #[arg(short, long)]
        run: bool,
    },
    /// Manually build indexes.
    BuildIndexes,
}

#[derive(Copy, Clone, PartialEq, Eq)]
pub enum PostCommand {
    Start,
    Exit,
}<|MERGE_RESOLUTION|>--- conflicted
+++ resolved
@@ -95,7 +95,7 @@
     pub influxdb_url: Option<String>,
 }
 
-#[cfg(feature = "influxdb")]
+#[cfg(feature = "loki")]
 #[derive(Args, Debug)]
 pub struct LokiArgs {
     /// Toggle Grafana Loki log writes.
@@ -283,6 +283,7 @@
                         return Ok(PostCommand::Exit);
                     }
                 }
+                #[cfg(feature = "stardust")]
                 Subcommands::BuildIndexes => {
                     tracing::info!("Connecting to database using hosts: `{}`.", config.mongodb.hosts_str()?);
                     let db = chronicle::db::MongoDb::connect(&config.mongodb).await?;
@@ -302,12 +303,7 @@
     /// Generate a JWT token using the available config.
     #[cfg(feature = "api")]
     GenerateJWT,
-<<<<<<< HEAD
     #[cfg(all(feature = "analytics", feature = "stardust"))]
-=======
-    /// Manually fill the analytics database.
-    #[cfg(feature = "analytics")]
->>>>>>> 7e4ab393
     FillAnalytics {
         /// The inclusive starting milestone index.
         #[arg(short, long)]
@@ -327,6 +323,7 @@
         run: bool,
     },
     /// Manually build indexes.
+    #[cfg(feature = "stardust")]
     BuildIndexes,
 }
 
