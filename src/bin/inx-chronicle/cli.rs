--- conflicted
+++ resolved
@@ -209,12 +209,8 @@
                     end_milestone,
                     num_tasks,
                 } => {
-<<<<<<< HEAD
+                    tracing::info!("Connecting to database using hosts: `{}`.", config.mongodb.hosts_str()?);
                     let db = chronicle::db::MongoDb::connect(&config.mongodb, "Chronicle CLI").await?;
-=======
-                    tracing::info!("Connecting to database using hosts: `{}`.", config.mongodb.hosts_str()?);
-                    let db = chronicle::db::MongoDb::connect(&config.mongodb).await?;
->>>>>>> bc492aa2
                     let start_milestone = if let Some(index) = start_milestone {
                         *index
                     } else {
@@ -266,7 +262,7 @@
                 #[cfg(debug_assertions)]
                 Subcommands::ClearDatabase { run } => {
                     tracing::info!("Connecting to database using hosts: `{}`.", config.mongodb.hosts_str()?);
-                    let db = chronicle::db::MongoDb::connect(&config.mongodb).await?;
+                    let db = chronicle::db::MongoDb::connect(&config.mongodb, "Chronicle CLI").await?;
                     db.clear().await?;
                     tracing::info!("Database cleared successfully.");
                     if !run {
@@ -275,7 +271,7 @@
                 }
                 Subcommands::BuildIndexes => {
                     tracing::info!("Connecting to database using hosts: `{}`.", config.mongodb.hosts_str()?);
-                    let db = chronicle::db::MongoDb::connect(&config.mongodb).await?;
+                    let db = chronicle::db::MongoDb::connect(&config.mongodb, "Chronicle CLI").await?;
                     super::build_indexes(&db).await?;
                     tracing::info!("Indexes built successfully.");
                     return Ok(PostCommand::Exit);
