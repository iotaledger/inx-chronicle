// Copyright 2022 IOTA Stiftung
// SPDX-License-Identifier: Apache-2.0

use clap::{Parser, Subcommand};

use crate::{
    config::{ChronicleConfig, ConfigError},
    error::Error,
};

/// Chronicle permanode storage as an INX plugin
#[derive(Parser, Debug)]
#[command(author, version, about)]
pub struct ClArgs {
    /// The location of the configuration file.
    #[arg(short, long, env = "CONFIG_PATH")]
    pub config: Option<String>,
    /// The url pointing to an InfluxDb instance.
<<<<<<< HEAD
    #[arg(long = "influxdb.url", env = "INFLUXDB_URL")]
    #[cfg(all(feature = "stardust", feature = "inx"))]
=======
    #[arg(long, env = "INFLUXDB_URL")]
    #[cfg(feature = "influxdb")]
>>>>>>> c655fded
    pub influxdb_url: Option<String>,
    /// Toggle INX write workflow.
    #[arg(long = "inx.enabled", env = "INX_ENABLED")]
    #[cfg(feature = "inx")]
    pub enable_inx: Option<bool>,
    /// Set the milestone index at which synchronization should start (1 includes everything until genesis).
    #[arg(long = "inx.sync-start", env = "SYNC_START")]
    #[cfg(feature = "inx")]
    pub sync_start: Option<u32>,
    /// The address of the INX interface provided by the node.
    #[arg(long = "inx.url", env = "INX_URL")]
    #[cfg(feature = "inx")]
    pub inx_url: Option<String>,
    /// The MongoDB connection string.
    #[arg(long = "mongodb.conn-str", env = "MONGODB_CONN_STR")]
    pub mongodb_conn_str: Option<String>,
    /// Toggle REST API.
    #[arg(long = "rest-api.enabled", env = "REST_API_ENABLED")]
    #[cfg(feature = "api")]
    pub enable_api: Option<bool>,
    /// The location of the identity file for JWT auth.
    #[arg(long = "rest-api.jwt.identity", env = "JWT_IDENTITY_PATH")]
    #[cfg(feature = "api")]
    pub identity_path: Option<String>,
    /// The password used for JWT authentication.
    #[arg(long = "rest-api.jwt.password")]
    #[cfg(feature = "api")]
    pub password: Option<String>,
    /// Toggle the prometheus server.
    #[arg(long = "prometheus.enabled", env = "PROMETHEUS_ENABLED")]
    pub enable_metrics: Option<bool>,
    /// Subcommands.
    #[command(subcommand)]
    pub subcommand: Option<Subcommands>,
}

impl ClArgs {
    /// Get a config file with CLI args applied.
    pub fn get_config(&self) -> Result<ChronicleConfig, ConfigError> {
        let mut config = self
            .config
            .as_ref()
            .map(ChronicleConfig::from_file)
            .transpose()?
            .unwrap_or_default();

        if let Some(conn_str) = &self.mongodb_conn_str {
            config.mongodb.conn_str = conn_str.clone();
        }

        #[cfg(all(feature = "stardust", feature = "inx"))]
        {
            if let Some(connect_url) = &self.inx_url {
                config.inx.connect_url = connect_url.clone();
            }
            if let Some(enabled) = self.enable_inx {
                config.inx.enabled = enabled;
            }
<<<<<<< HEAD
            if let Some(url) = &self.influxdb_url {
                config.influxdb.url = url.clone();
            }
            if let Some(sync_start) = self.sync_start {
                config.inx.sync_start_milestone = sync_start.into();
            }
=======
        }

        #[cfg(feature = "influxdb")]
        if let Some(url) = &self.influxdb_url {
            config.influxdb.url = url.clone();
>>>>>>> c655fded
        }

        #[cfg(feature = "api")]
        {
            if let Some(password) = &self.password {
                config.api.password_hash = hex::encode(
                    argon2::hash_raw(
                        password.as_bytes(),
                        config.api.password_salt.as_bytes(),
                        &Into::into(&config.api.argon_config),
                    )
                    // TODO: Replace this once we switch to a better error lib
                    .expect("invalid JWT config"),
                );
            }
            if let Some(path) = &self.identity_path {
                config.api.identity_path.replace(path.clone());
            }
            if let Some(enabled) = self.enable_api {
                config.api.enabled = enabled;
            }
        }

        if let Some(enabled) = self.enable_metrics {
            config.metrics.enabled = enabled;
        }

        Ok(config)
    }

    /// Process subcommands and return whether the app should early exit.
    #[allow(unused)]
    #[allow(clippy::collapsible_match)]
    pub fn process_subcommands(&self, config: &ChronicleConfig) -> Result<bool, Error> {
        if let Some(subcommand) = &self.subcommand {
            match subcommand {
                #[cfg(feature = "api")]
                Subcommands::GenerateJWT => {
                    use crate::api::ApiData;
                    let api_data = ApiData::try_from(config.api.clone()).expect("invalid API config");
                    let claims = auth_helper::jwt::Claims::new(
                        ApiData::ISSUER,
                        uuid::Uuid::new_v4().to_string(),
                        ApiData::AUDIENCE,
                    )
                    .unwrap() // Panic: Cannot fail.
                    .expires_after_duration(api_data.jwt_expiration)
                    .map_err(crate::api::ApiError::InvalidJwt)?;
                    let exp_ts = time::OffsetDateTime::from_unix_timestamp(claims.exp.unwrap() as _).unwrap();
                    let jwt = auth_helper::jwt::JsonWebToken::new(claims, api_data.secret_key.as_ref())
                        .map_err(crate::api::ApiError::InvalidJwt)?;
                    println!("Bearer {}", jwt);
                    println!(
                        "Expires: {} ({})",
                        exp_ts,
                        humantime::format_duration(api_data.jwt_expiration)
                    );
                    return Ok(true);
                }
                _ => (),
            }
        }
        Ok(false)
    }
}

#[derive(Debug, Subcommand)]
pub enum Subcommands {
    /// Generate a JWT token using the available config.
    #[cfg(feature = "api")]
    GenerateJWT,
}<|MERGE_RESOLUTION|>--- conflicted
+++ resolved
@@ -16,13 +16,8 @@
     #[arg(short, long, env = "CONFIG_PATH")]
     pub config: Option<String>,
     /// The url pointing to an InfluxDb instance.
-<<<<<<< HEAD
     #[arg(long = "influxdb.url", env = "INFLUXDB_URL")]
-    #[cfg(all(feature = "stardust", feature = "inx"))]
-=======
-    #[arg(long, env = "INFLUXDB_URL")]
     #[cfg(feature = "influxdb")]
->>>>>>> c655fded
     pub influxdb_url: Option<String>,
     /// Toggle INX write workflow.
     #[arg(long = "inx.enabled", env = "INX_ENABLED")]
@@ -81,20 +76,14 @@
             if let Some(enabled) = self.enable_inx {
                 config.inx.enabled = enabled;
             }
-<<<<<<< HEAD
-            if let Some(url) = &self.influxdb_url {
-                config.influxdb.url = url.clone();
-            }
             if let Some(sync_start) = self.sync_start {
                 config.inx.sync_start_milestone = sync_start.into();
             }
-=======
         }
 
         #[cfg(feature = "influxdb")]
         if let Some(url) = &self.influxdb_url {
             config.influxdb.url = url.clone();
->>>>>>> c655fded
         }
 
         #[cfg(feature = "api")]
