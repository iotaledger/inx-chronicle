// Copyright 2023 IOTA Stiftung
// SPDX-License-Identifier: Apache-2.0

use chronicle::{
    analytics::Analytic,
    db::{
        influxdb::{AnalyticsChoice, InfluxDb},
        MongoDb,
    },
    tangle::{InputSource, Tangle},
    types::tangle::MilestoneIndex,
};
use futures::TryStreamExt;

pub async fn fill_analytics<I: InputSource + Clone>(
    db: &MongoDb,
    influx_db: &InfluxDb,
    tangle: &Tangle<I>,
    start_milestone: MilestoneIndex,
    end_milestone: MilestoneIndex,
    num_tasks: usize,
    analytics: &[AnalyticsChoice],
) -> eyre::Result<()> {
    let mut join_set = tokio::task::JoinSet::new();

    let chunk_size = (end_milestone.0 - start_milestone.0) / num_tasks as u32
        + ((end_milestone.0 - start_milestone.0) % num_tasks as u32 != 0) as u32;

    for i in 0..num_tasks {
        let db = db.clone();
        let tangle = tangle.clone();
        let influx_db = influx_db.clone();

        let analytics_choices = if analytics.is_empty() {
            super::influxdb::all_analytics()
        } else {
            analytics.iter().copied().collect()
        };
        tracing::info!("Computing the following analytics: {:?}", analytics_choices);

        join_set.spawn(async move {
            let start_milestone = start_milestone + i as u32 * chunk_size;

            let mut state: Option<AnalyticsState> = None;

<<<<<<< HEAD
=======
            let tangle = Tangle::from(&db);
>>>>>>> 84a81400
            let mut milestone_stream = tangle
                .milestone_stream(start_milestone..start_milestone + chunk_size)
                .await?;

            while let Some(milestone) = milestone_stream.try_next().await? {
                // TODO: Provide better instrumentation. If we measure here, we don't account for the time required to
                // receive a milestone.
                let start_time = std::time::Instant::now();

                // Check if the protocol params changed (or we just started)
                if !matches!(&state, Some(state) if state.prev_protocol_params == milestone.protocol_params) {
                    // Only get the ledger state for milestones after the genesis since it requires
                    // getting the previous milestone data.
                    let ledger_state = if milestone.at.milestone_index.0 > 0 {
                        db.collection::<chronicle::db::collections::OutputCollection>()
                            .get_unspent_output_stream(milestone.at.milestone_index - 1)
                            .await?
                            .try_collect::<Vec<_>>()
                            .await?
                    } else {
                        panic!("There should be no milestone with index 0.");
                    };

                    let analytics = analytics_choices
                        .iter()
                        .map(|choice| Analytic::init(choice, &milestone.protocol_params, &ledger_state))
                        .collect::<Vec<_>>();
                    state = Some(AnalyticsState {
                        analytics,
                        prev_protocol_params: milestone.protocol_params.clone(),
                    });
                }

                // Unwrap: safe because we guarantee it is initialized above
                milestone
                    .update_analytics(&mut state.as_mut().unwrap().analytics, &influx_db)
                    .await?;

                let elapsed = start_time.elapsed();
                #[cfg(feature = "metrics")]
                {
                    influx_db
                        .metrics()
                        .insert(chronicle::db::collections::metrics::AnalyticsMetrics {
                            time: chrono::Utc::now(),
                            milestone_index: milestone.at.milestone_index,
                            analytics_time: elapsed.as_millis() as u64,
                            chronicle_version: std::env!("CARGO_PKG_VERSION").to_string(),
                        })
                        .await?;
                }
                tracing::info!(
                    "Finished analytics for milestone {} in {}ms.",
                    milestone.at.milestone_index,
                    elapsed.as_millis()
                );
            }
            eyre::Result::<_>::Ok(())
        });
    }
    while let Some(res) = join_set.join_next().await {
        // Panic: Acceptable risk
        res.unwrap()?;
    }
    Ok(())
}

pub struct AnalyticsState {
    pub analytics: Vec<chronicle::analytics::Analytic>,
    pub prev_protocol_params: chronicle::types::tangle::ProtocolParameters,
}<|MERGE_RESOLUTION|>--- conflicted
+++ resolved
@@ -43,10 +43,6 @@
 
             let mut state: Option<AnalyticsState> = None;
 
-<<<<<<< HEAD
-=======
-            let tangle = Tangle::from(&db);
->>>>>>> 84a81400
             let mut milestone_stream = tangle
                 .milestone_stream(start_milestone..start_milestone + chunk_size)
                 .await?;
