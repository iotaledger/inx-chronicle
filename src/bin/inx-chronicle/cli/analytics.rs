--- conflicted
+++ resolved
@@ -107,22 +107,14 @@
                             })
                             .await?;
                     }
-                    tracing::info!(
-                        "Finished analytics for milestone {} in {}ms.",
+                    info!(
+                        "Task {i} finished analytics for milestone {} in {}ms.",
                         milestone.at.milestone_index,
                         elapsed.as_millis()
                     );
                 } else {
                     break;
                 }
-<<<<<<< HEAD
-                info!(
-                    "Task {i} finished analytics for milestone {} in {}ms.",
-                    milestone.at.milestone_index,
-                    elapsed.as_millis()
-                );
-=======
->>>>>>> 121e1558
             }
             eyre::Result::<_>::Ok(())
         });
