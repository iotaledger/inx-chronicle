--- conflicted
+++ resolved
@@ -4,11 +4,7 @@
 mod config;
 mod error;
 
-<<<<<<< HEAD
-use std::time::Duration;
-=======
-use std::sync::Arc;
->>>>>>> e9650923
+use std::{sync::Arc, time::Duration};
 
 use chronicle::{
     db::{
