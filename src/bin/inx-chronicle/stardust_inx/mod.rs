--- conflicted
+++ resolved
@@ -408,20 +408,16 @@
         analytics_choices: &Option<std::collections::HashSet<chronicle::db::influxdb::AnalyticsChoice>>,
         state: &mut Option<crate::cli::analytics::AnalyticsState>,
     ) -> Result<()> {
-<<<<<<< HEAD
-        use chronicle::analytics::ledger::UnlockConditionAnalytics;
-=======
         use chronicle::db::influxdb::AnalyticsChoice;
 
         use crate::cli::analytics::AnalyticsState;
->>>>>>> 862fc6db
 
         if let (Some(influx_db), Some(analytics_choices)) = (&self.influx_db, analytics_choices) {
             if influx_db.config().analytics_enabled {
                 use chronicle::analytics::{
                     ledger::{
                         AddressActivity, AddressBalanceAnalytics, LedgerOutputAnalytics, LedgerSizeAnalytics,
-                        UnclaimedTokenAnalytics,
+                        UnclaimedTokenAnalytics, UnlockConditionAnalytics,
                     },
                     Analytic,
                 };
