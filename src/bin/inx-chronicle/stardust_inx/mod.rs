// Copyright 2022 IOTA Stiftung
// SPDX-License-Identifier: Apache-2.0

mod chunks;
mod config;
mod error;
mod stream;

use bee_inx::client::Inx;
use chronicle::{
    db::{
        collections::{
            BlockCollection, MilestoneCollection, OutputCollection, ProtocolUpdateCollection, TreasuryCollection,
        },
        MongoDb,
    },
    types::{
        ledger::{BlockMetadata, LedgerInclusionState, LedgerOutput, LedgerSpent, MilestoneIndexTimestamp},
        stardust::block::{Block, BlockId, Payload},
        tangle::MilestoneIndex,
    },
};
use futures::{StreamExt, TryStreamExt};
<<<<<<< HEAD
=======
use tokio::{task::JoinSet, try_join};
>>>>>>> 4bab57da
use tracing::{debug, info, instrument, trace_span, warn, Instrument};

use self::{chunks::ChunksExt, stream::LedgerUpdateStream};
pub use self::{config::InxConfig, error::InxError};

/// Batch size for insert operations.
pub const INSERT_BATCH_SIZE: usize = 10000;

pub struct InxWorker {
    db: MongoDb,
    config: InxConfig,
}

const METRIC_MILESTONE_INDEX: &str = "milestone_index";
const METRIC_MILESTONE_TIMESTAMP: &str = "milestone_timestamp";
const METRIC_MILESTONE_SYNC_TIME: &str = "milestone_sync_time";

impl InxWorker {
    /// Creates an [`Inx`] client by connecting to the endpoint specified in `inx_config`.
    pub fn new(db: &MongoDb, inx_config: &InxConfig) -> Self {
        Self {
            db: db.clone(),
            config: inx_config.clone(),
        }
    }

    async fn connect(&self) -> Result<Inx, InxError> {
        let url = url::Url::parse(&self.config.connect_url)?;

        if url.scheme() != "http" {
            return Err(InxError::InvalidAddress(self.config.connect_url.clone()));
        }

        for i in 0..self.config.connection_retry_count {
            match Inx::connect(self.config.connect_url.clone()).await {
                Ok(inx_client) => return Ok(inx_client),
                Err(_) => {
                    warn!(
                        "INX connection failed. Retrying in {}s. {} retries remaining.",
                        self.config.connection_retry_interval.as_secs(),
                        self.config.connection_retry_count - i
                    );
                    tokio::time::sleep(self.config.connection_retry_interval).await;
                }
            }
        }
        Err(InxError::ConnectionError)
    }

    pub async fn run(&mut self) -> Result<(), InxError> {
        let (start_index, mut inx) = self.init().await?;

        let mut stream = LedgerUpdateStream::new(inx.listen_to_ledger_updates((start_index.0..).into()).await?);

        debug!("Started listening to ledger updates via INX.");

        while let Some(ledger_update) = stream.try_next().await? {
            handle_ledger_update(ledger_update, &mut inx, &self.db).await?;
        }

        tracing::debug!("INX stream closed unexpectedly.");

        Ok(())
    }

    #[instrument(skip_all, err, level = "trace")]
    async fn init(&mut self) -> Result<(MilestoneIndex, Inx), InxError> {
        info!("Connecting to INX at bind address `{}`.", &self.config.connect_url);
        let mut inx = self.connect().await?;
        info!("Connected to INX.");

        // Request the node status so we can get the pruning index and latest confirmed milestone
        let node_status = inx.read_node_status().await?;

        debug!(
            "The node has a pruning index of `{}` and a latest confirmed milestone index of `{}`.",
            node_status.tangle_pruning_index, node_status.confirmed_milestone.milestone_info.milestone_index,
        );

        // Check if there is an unfixable gap in our node data.
        let start_index = if let Some(MilestoneIndexTimestamp {
            milestone_index: latest_milestone,
            ..
        }) = self
            .db
            .collection::<MilestoneCollection>()
            .get_newest_milestone()
            .await?
        {
            if node_status.tangle_pruning_index.0 > latest_milestone.0 {
                return Err(InxError::SyncMilestoneGap {
                    start: latest_milestone + 1,
                    end: node_status.tangle_pruning_index.into(),
                });
            } else if node_status.confirmed_milestone.milestone_info.milestone_index.0 < latest_milestone.0 {
                return Err(InxError::SyncMilestoneIndexMismatch {
                    node: node_status.confirmed_milestone.milestone_info.milestone_index.into(),
                    db: latest_milestone,
                });
            } else {
                latest_milestone + 1
            }
        } else {
            self.config
                .sync_start_milestone
                .max((node_status.tangle_pruning_index + 1).into())
        };

        let protocol_parameters = inx
            .read_protocol_parameters(start_index.0.into())
            .await?
            .params
            .inner_unverified()?;

        debug!("Connected to network `{}`.", protocol_parameters.network_name());

        if let Some(latest) = self
            .db
            .collection::<ProtocolUpdateCollection>()
            .get_latest_protocol_parameters()
            .await?
        {
            let protocol_parameters = chronicle::types::tangle::ProtocolParameters::from(protocol_parameters);
            if latest.parameters.network_name != protocol_parameters.network_name {
                return Err(InxError::NetworkChanged(
                    latest.parameters.network_name,
                    protocol_parameters.network_name,
                ));
            }
            debug!("Found matching network in the database.");
            if latest.parameters != protocol_parameters {
                debug!("Updating protocol parameters.");
                self.db
                    .collection::<ProtocolUpdateCollection>()
                    .insert_protocol_parameters(start_index, protocol_parameters)
                    .await?;
            }
        } else {
            self.db.clear().await?;
            info!("Reading unspent outputs.");
            let unspent_output_stream = inx
                .read_unspent_outputs()
                .instrument(trace_span!("inx_read_unspent_outputs"))
                .await?;

            let mut tasks = unspent_output_stream
                .map(|res| LedgerOutput::try_from(res?.output))
                .try_chunks(INSERT_BATCH_SIZE)
                // We only care if we had an error, so discard the other data
                .map_err(|e| InxError::BeeInx(e.1))
                // Convert batches to tasks
                .try_fold(JoinSet::new(), |mut tasks, batch| async {
                    let db = self.db.clone();
                    tasks.spawn(async move { insert_unspent_outputs(&db, batch).await });
                    Ok(tasks)
                })
                .await?;

            let mut count = 0;
            while let Some(res) = tasks.join_next().await {
                // Panic: Acceptable risk
                count += res.unwrap()?;
            }

            self.db.collection::<OutputCollection>().create_ledger_updates().await?;

            info!("Inserted {} unspent outputs.", count);

            info!(
                "Linking database `{}` to network `{}`.",
                self.db.name(),
                protocol_parameters.network_name()
            );

            self.db
                .collection::<ProtocolUpdateCollection>()
                .insert_protocol_parameters(start_index, protocol_parameters.into())
                .await?;
        }

        metrics::describe_histogram!(
            METRIC_MILESTONE_SYNC_TIME,
            metrics::Unit::Seconds,
            "the time it took to sync the last milestone"
        );
        metrics::describe_gauge!(METRIC_MILESTONE_INDEX, "the last milestone index");
        metrics::describe_gauge!(METRIC_MILESTONE_TIMESTAMP, "the last milestone timestamp");

        Ok((start_index, inx))
    }
}

#[derive(Debug)]
pub struct LedgerUpdateRecord {
    milestone_index: MilestoneIndex,
    created: Vec<bee_inx::LedgerOutput>,
    consumed: Vec<bee_inx::LedgerSpent>,
}

<<<<<<< HEAD
#[async_trait]
impl HandleEvent<Result<LedgerUpdateRecord, InxError>> for InxWorker {
    #[instrument(
        skip_all,
        fields(milestone_index, created, consumed),
        err,
        level = "debug",
        name = "handle_ledger_update"
    )]
    async fn handle_event(
        &mut self,
        _cx: &mut ActorContext<Self>,
        ledger_update_result: Result<LedgerUpdateRecord, InxError>,
        inx: &mut Self::State,
    ) -> Result<(), Self::Error> {
        let start_time = std::time::Instant::now();

        let ledger_update = ledger_update_result?;

        // Record the result as part of the current span.
        tracing::Span::current().record("milestone_index", ledger_update.milestone_index.0);
        tracing::Span::current().record("created", ledger_update.created.len());
        tracing::Span::current().record("consumed", ledger_update.consumed.len());

        insert_unspent_outputs(
            &self.db,
            ledger_update
                .created
                .into_iter()
                .map(|o| o.try_into())
                .collect::<Result<_, _>>()?,
        )
        .await?;
        update_spent_outputs(
            &self.db,
            ledger_update
                .consumed
                .into_iter()
                .map(|o| o.try_into())
                .collect::<Result<_, _>>()?,
        )
        .await?;
        self.db
            .collection::<OutputCollection>()
            .merge_into_ledger_updates(ledger_update.milestone_index)
            .await?;

        handle_cone_stream(&self.db, inx, ledger_update.milestone_index).await?;
        handle_protocol_params(&self.db, inx, ledger_update.milestone_index).await?;

        // This acts as a checkpoint for the syncing and has to be done last, after everything else completed.
        handle_milestone(&self.db, inx, ledger_update.milestone_index).await?;
=======
#[instrument(skip_all, fields(milestone_index, created, consumed), err, level = "debug")]
async fn handle_ledger_update(ledger_update: LedgerUpdateRecord, inx: &mut Inx, db: &MongoDb) -> Result<(), InxError> {
    let start_time = std::time::Instant::now();

    // Record the result as part of the current span.
    tracing::Span::current().record("milestone_index", ledger_update.milestone_index.0);
    tracing::Span::current().record("created", ledger_update.created.len());
    tracing::Span::current().record("consumed", ledger_update.consumed.len());

    insert_unspent_outputs(
        db,
        ledger_update
            .created
            .into_iter()
            .map(|o| o.try_into())
            .collect::<Result<_, _>>()?,
    )
    .await?;
    update_spent_outputs(
        db,
        ledger_update
            .consumed
            .into_iter()
            .map(|o| o.try_into())
            .collect::<Result<_, _>>()?,
    )
    .await?;

    handle_cone_stream(db, inx, ledger_update.milestone_index).await?;
    handle_protocol_params(db, inx, ledger_update.milestone_index).await?;

    // This acts as a checkpoint for the syncing and has to be done last, after everything else completed.
    handle_milestone(db, inx, ledger_update.milestone_index).await?;

    let elapsed = start_time.elapsed();

    metrics::histogram!(METRIC_MILESTONE_SYNC_TIME, elapsed);
>>>>>>> 4bab57da

    Ok(())
}

#[instrument(skip_all, err, fields(num = outputs.len()), level = "trace")]
async fn insert_unspent_outputs(db: &MongoDb, outputs: Vec<LedgerOutput>) -> Result<usize, InxError> {
    let output_collection = db.collection::<OutputCollection>();
<<<<<<< HEAD
    for batch in &outputs.iter().chunks(INSERT_BATCH_SIZE) {
        output_collection.insert_unspent_outputs(batch).await?;
    }
    Ok(())
=======
    let ledger_collection = db.collection::<LedgerUpdateCollection>();
    try_join! {
        async {
            for batch in &outputs.iter().chunks(INSERT_BATCH_SIZE) {
                output_collection.insert_unspent_outputs(batch).await?;
            }
            Result::<_, InxError>::Ok(())
        },
        async {
            for batch in &outputs.iter().chunks(INSERT_BATCH_SIZE) {
                ledger_collection.insert_unspent_ledger_updates(batch).await?;
            }
            Ok(())
        }
    }?;
    Ok(outputs.len())
>>>>>>> 4bab57da
}

#[instrument(skip_all, err, fields(num = outputs.len()), level = "trace")]
async fn update_spent_outputs(db: &MongoDb, outputs: Vec<LedgerSpent>) -> Result<usize, InxError> {
    let output_collection = db.collection::<OutputCollection>();
    for batch in &outputs.iter().chunks(INSERT_BATCH_SIZE) {
        output_collection.update_spent_outputs(batch).await?;
    }
<<<<<<< HEAD
    Ok(())
=======
    .and(Ok(outputs.len()))
>>>>>>> 4bab57da
}

#[instrument(skip_all, level = "trace")]
async fn handle_protocol_params(db: &MongoDb, inx: &mut Inx, milestone_index: MilestoneIndex) -> Result<(), InxError> {
    let parameters = inx
        .read_protocol_parameters(milestone_index.0.into())
        .await?
        .params
        .inner(&())?;

    db.collection::<ProtocolUpdateCollection>()
        .update_latest_protocol_parameters(milestone_index, parameters.into())
        .await?;

    Ok(())
}

#[instrument(skip_all, err, level = "trace")]
async fn handle_milestone(db: &MongoDb, inx: &mut Inx, milestone_index: MilestoneIndex) -> Result<(), InxError> {
    let milestone = inx.read_milestone(milestone_index.0.into()).await?;

    let milestone_index: MilestoneIndex = milestone.milestone_info.milestone_index.into();

    let milestone_timestamp = milestone.milestone_info.milestone_timestamp.into();
    let milestone_id = milestone
        .milestone_info
        .milestone_id
        .ok_or(InxError::MissingMilestoneInfo(milestone_index))?
        .into();

    let payload =
        if let bee_block_stardust::payload::Payload::Milestone(payload) = milestone.milestone.inner_unverified()? {
            chronicle::types::stardust::block::payload::MilestonePayload::from(payload)
        } else {
            // The raw data is guaranteed to contain a milestone payload.
            unreachable!();
        };

    db.collection::<MilestoneCollection>()
        .insert_milestone(milestone_id, milestone_index, milestone_timestamp, payload)
        .await?;

    metrics::gauge!(METRIC_MILESTONE_INDEX, milestone_index.0 as f64);
    metrics::gauge!(METRIC_MILESTONE_TIMESTAMP, milestone_timestamp.0 as f64);

    Ok(())
}

#[instrument(skip(db, inx), err, level = "trace")]
async fn handle_cone_stream(db: &MongoDb, inx: &mut Inx, milestone_index: MilestoneIndex) -> Result<(), InxError> {
    let cone_stream = inx.read_milestone_cone(milestone_index.0.into()).await?;

    let blocks_with_metadata = cone_stream
        .map(|res| {
            let bee_inx::BlockWithMetadata { block, metadata } = res?;
            Result::<_, InxError>::Ok((
                metadata.block_id.into(),
                block.clone().inner_unverified()?.into(),
                block.data(),
                BlockMetadata::from(metadata),
            ))
        })
        .try_collect::<Vec<_>>()
        .await?;

    // Unfortunately, clippy is wrong here. As much as I would love to use the iterator directly
    // rather than collecting, rust is unable to resolve the bounds and cannot adequately express
    // what is actually wrong.
    #[allow(clippy::needless_collect)]
    let payloads = blocks_with_metadata
        .iter()
        .filter_map(|(_, block, _, metadata): &(BlockId, Block, Vec<u8>, BlockMetadata)| {
            if metadata.inclusion_state == LedgerInclusionState::Included {
                if let Some(Payload::TreasuryTransaction(payload)) = &block.payload {
                    return Some((
                        metadata.referenced_by_milestone_index,
                        payload.input_milestone_id,
                        payload.output_amount,
                    ));
                }
            }
            None
        })
        .collect::<Vec<_>>();

    for batch in &payloads.into_iter().chunks(INSERT_BATCH_SIZE) {
        db.collection::<TreasuryCollection>()
            .insert_treasury_payloads(batch)
            .await?;
    }

    for batch in &blocks_with_metadata.into_iter().chunks(INSERT_BATCH_SIZE) {
        db.collection::<BlockCollection>()
            .insert_blocks_with_metadata(batch)
            .await?;
    }

    Ok(())
}<|MERGE_RESOLUTION|>--- conflicted
+++ resolved
@@ -21,10 +21,7 @@
     },
 };
 use futures::{StreamExt, TryStreamExt};
-<<<<<<< HEAD
-=======
-use tokio::{task::JoinSet, try_join};
->>>>>>> 4bab57da
+use tokio::task::JoinSet;
 use tracing::{debug, info, instrument, trace_span, warn, Instrument};
 
 use self::{chunks::ChunksExt, stream::LedgerUpdateStream};
@@ -224,60 +221,6 @@
     consumed: Vec<bee_inx::LedgerSpent>,
 }
 
-<<<<<<< HEAD
-#[async_trait]
-impl HandleEvent<Result<LedgerUpdateRecord, InxError>> for InxWorker {
-    #[instrument(
-        skip_all,
-        fields(milestone_index, created, consumed),
-        err,
-        level = "debug",
-        name = "handle_ledger_update"
-    )]
-    async fn handle_event(
-        &mut self,
-        _cx: &mut ActorContext<Self>,
-        ledger_update_result: Result<LedgerUpdateRecord, InxError>,
-        inx: &mut Self::State,
-    ) -> Result<(), Self::Error> {
-        let start_time = std::time::Instant::now();
-
-        let ledger_update = ledger_update_result?;
-
-        // Record the result as part of the current span.
-        tracing::Span::current().record("milestone_index", ledger_update.milestone_index.0);
-        tracing::Span::current().record("created", ledger_update.created.len());
-        tracing::Span::current().record("consumed", ledger_update.consumed.len());
-
-        insert_unspent_outputs(
-            &self.db,
-            ledger_update
-                .created
-                .into_iter()
-                .map(|o| o.try_into())
-                .collect::<Result<_, _>>()?,
-        )
-        .await?;
-        update_spent_outputs(
-            &self.db,
-            ledger_update
-                .consumed
-                .into_iter()
-                .map(|o| o.try_into())
-                .collect::<Result<_, _>>()?,
-        )
-        .await?;
-        self.db
-            .collection::<OutputCollection>()
-            .merge_into_ledger_updates(ledger_update.milestone_index)
-            .await?;
-
-        handle_cone_stream(&self.db, inx, ledger_update.milestone_index).await?;
-        handle_protocol_params(&self.db, inx, ledger_update.milestone_index).await?;
-
-        // This acts as a checkpoint for the syncing and has to be done last, after everything else completed.
-        handle_milestone(&self.db, inx, ledger_update.milestone_index).await?;
-=======
 #[instrument(skip_all, fields(milestone_index, created, consumed), err, level = "debug")]
 async fn handle_ledger_update(ledger_update: LedgerUpdateRecord, inx: &mut Inx, db: &MongoDb) -> Result<(), InxError> {
     let start_time = std::time::Instant::now();
@@ -315,7 +258,6 @@
     let elapsed = start_time.elapsed();
 
     metrics::histogram!(METRIC_MILESTONE_SYNC_TIME, elapsed);
->>>>>>> 4bab57da
 
     Ok(())
 }
@@ -323,29 +265,10 @@
 #[instrument(skip_all, err, fields(num = outputs.len()), level = "trace")]
 async fn insert_unspent_outputs(db: &MongoDb, outputs: Vec<LedgerOutput>) -> Result<usize, InxError> {
     let output_collection = db.collection::<OutputCollection>();
-<<<<<<< HEAD
     for batch in &outputs.iter().chunks(INSERT_BATCH_SIZE) {
         output_collection.insert_unspent_outputs(batch).await?;
     }
-    Ok(())
-=======
-    let ledger_collection = db.collection::<LedgerUpdateCollection>();
-    try_join! {
-        async {
-            for batch in &outputs.iter().chunks(INSERT_BATCH_SIZE) {
-                output_collection.insert_unspent_outputs(batch).await?;
-            }
-            Result::<_, InxError>::Ok(())
-        },
-        async {
-            for batch in &outputs.iter().chunks(INSERT_BATCH_SIZE) {
-                ledger_collection.insert_unspent_ledger_updates(batch).await?;
-            }
-            Ok(())
-        }
-    }?;
     Ok(outputs.len())
->>>>>>> 4bab57da
 }
 
 #[instrument(skip_all, err, fields(num = outputs.len()), level = "trace")]
@@ -354,11 +277,7 @@
     for batch in &outputs.iter().chunks(INSERT_BATCH_SIZE) {
         output_collection.update_spent_outputs(batch).await?;
     }
-<<<<<<< HEAD
-    Ok(())
-=======
-    .and(Ok(outputs.len()))
->>>>>>> 4bab57da
+    Ok(outputs.len())
 }
 
 #[instrument(skip_all, level = "trace")]
