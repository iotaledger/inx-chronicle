--- conflicted
+++ resolved
@@ -343,34 +343,20 @@
 
         #[cfg(feature = "metrics")]
         if let Some(influx_db) = &self.influx_db {
-<<<<<<< HEAD
             if influx_db.config().metrics_enabled {
                 let elapsed = start_time.elapsed();
                 influx_db
                     .insert(chronicle::db::collections::metrics::SyncMetrics {
                         time: chrono::Utc::now(),
                         milestone_index,
-                        sync_time: elapsed.as_millis() as u64,
+                        milestone_time: elapsed.as_millis() as u64,
+                        #[cfg(feature = "analytics")]
+                        analytics_time: analytics_elapsed.as_millis() as u64,
                         network_name,
                         chronicle_version: std::env!("CARGO_PKG_VERSION").to_string(),
                     })
                     .await?;
             }
-=======
-            // Unwrap: Safe because we checked above
-            let elapsed = start_time.unwrap().elapsed();
-            influx_db
-                .insert(chronicle::db::collections::metrics::SyncMetrics {
-                    time: chrono::Utc::now(),
-                    milestone_index,
-                    milestone_time: elapsed.as_millis() as u64,
-                    #[cfg(feature = "analytics")]
-                    analytics_time: analytics_elapsed.as_millis() as u64,
-                    network_name,
-                    chronicle_version: std::env!("CARGO_PKG_VERSION").to_string(),
-                })
-                .await?;
->>>>>>> e94c1715
         }
 
         Ok(())
@@ -426,27 +412,6 @@
 
         let milestone_timestamp = milestone.milestone_info.milestone_timestamp.into();
 
-<<<<<<< HEAD
-        #[cfg(feature = "analytics")]
-        if let Some(influx_db) = &self.influx_db {
-            if influx_db.config().analytics_enabled {
-                let db = self.db.clone();
-                let influx_db = influx_db.clone();
-                tokio::spawn(async move {
-                    let analytics = db.get_all_analytics(milestone_index).await?;
-                    influx_db
-                        .insert_all_analytics(milestone_timestamp, milestone_index, analytics)
-                        .await?;
-
-                    tracing::debug!("Finished analytics for milestone: {}", milestone_index);
-
-                    Result::<_, InxWorkerError>::Ok(())
-                });
-            }
-        }
-
-=======
->>>>>>> e94c1715
         let milestone_id = milestone
             .milestone_info
             .milestone_id
