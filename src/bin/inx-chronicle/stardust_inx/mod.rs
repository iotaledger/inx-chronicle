// Copyright 2022 IOTA Stiftung
// SPDX-License-Identifier: Apache-2.0

pub mod config;
mod error;

use std::time::Duration;

use chronicle::{
    db::{
        collections::{
            ApplicationStateCollection, BlockCollection, ConfigurationUpdateCollection, LedgerUpdateCollection,
            MilestoneCollection, OutputCollection, ProtocolUpdateCollection, TreasuryCollection,
        },
        MongoDb,
    },
    inx::{Inx, InxError},
    tangle::{Milestone, Tangle},
    types::{
        ledger::{LedgerInclusionState, LedgerOutput, LedgerSpent, MilestoneIndexTimestamp},
        stardust::block::Payload,
        tangle::MilestoneIndex,
    },
};
use eyre::{bail, Result};
use futures::{StreamExt, TryStreamExt};
use tokio::{task::JoinSet, try_join};
use tracing::{debug, info, instrument, trace_span, Instrument};

pub use self::{config::InxConfig, error::InxWorkerError};
use crate::migrations::{LatestMigration, Migration};

/// Batch size for insert operations.
pub const INSERT_BATCH_SIZE: usize = 1000;

pub struct InxWorker {
    db: MongoDb,
    #[cfg(any(feature = "analytics", feature = "metrics"))]
    influx_db: Option<chronicle::db::influxdb::InfluxDb>,
    config: InxConfig,
}

impl InxWorker {
    /// Creates an [`Inx`] client by connecting to the endpoint specified in `inx_config`.
    pub fn new(
        db: &MongoDb,
        #[cfg(any(feature = "analytics", feature = "metrics"))] influx_db: Option<&chronicle::db::influxdb::InfluxDb>,
        inx_config: &InxConfig,
    ) -> Self {
        Self {
            db: db.clone(),
            #[cfg(any(feature = "analytics", feature = "metrics"))]
            influx_db: influx_db.cloned(),
            config: inx_config.clone(),
        }
    }

    async fn connect(&self) -> Result<Inx> {
        let url = url::Url::parse(&self.config.url)?;

        if url.scheme() != "http" {
            bail!(InxWorkerError::InvalidAddress(self.config.url.clone()));
        }

        Ok(Inx::connect(self.config.url.clone()).await?)
    }

    pub async fn run(&mut self) -> Result<()> {
        let (start_index, inx) = self.init().await?;

        let tangle = Tangle::from(inx);

        let mut stream = tangle.milestone_stream(start_index..).await?;

        #[cfg(feature = "analytics")]
        let starting_index = self
            .db
            .collection::<ApplicationStateCollection>()
            .get_starting_index()
            .await?
            .ok_or(InxWorkerError::MissingAppState)?;

        debug!("Started listening to ledger updates via INX.");

        #[cfg(feature = "analytics")]
        let analytics_choices = self.influx_db.as_ref().map(|influx_db| {
            if influx_db.config().analytics.is_empty() {
                chronicle::db::influxdb::config::all_analytics()
            } else {
                influx_db.config().analytics.iter().copied().collect()
            }
        });

        #[cfg(feature = "analytics")]
        let mut state: Option<crate::cli::analytics::AnalyticsState> = None;

        while let Some(milestone) = stream.try_next().await? {
            self.handle_ledger_update(
                milestone,
                #[cfg(feature = "analytics")]
                &analytics_choices,
                #[cfg(feature = "analytics")]
                &mut state,
                #[cfg(feature = "analytics")]
                starting_index.milestone_index,
            )
            .await?;
        }

        tracing::debug!("INX stream closed unexpectedly.");

        Ok(())
    }

    #[instrument(skip_all, err, level = "trace")]
    async fn init(&mut self) -> Result<(MilestoneIndex, Inx)> {
        info!("Connecting to INX at bind address `{}`.", &self.config.url);
        let mut inx = self.connect().await?;
        info!("Connected to INX.");

        // Request the node status so we can get the pruning index and latest confirmed milestone
        let node_status = loop {
            match inx.read_node_status().await {
                Ok(node_status) => break node_status,
                Err(InxError::MissingField(_)) => {
                    tokio::time::sleep(Duration::from_secs(1)).await;
                }
                Err(e) => return Err(e.into()),
            };
        };

        debug!(
            "The node has a pruning index of `{}` and a latest confirmed milestone index of `{}`.",
            node_status.tangle_pruning_index, node_status.confirmed_milestone.milestone_info.milestone_index,
        );

        // Check if there is an unfixable gap in our node data.
        let start_index = if let Some(MilestoneIndexTimestamp {
            milestone_index: latest_milestone,
            ..
        }) = self
            .db
            .collection::<MilestoneCollection>()
            .get_newest_milestone()
            .await?
        {
            if node_status.tangle_pruning_index.0 > latest_milestone.0 {
                bail!(InxWorkerError::SyncMilestoneGap {
                    start: latest_milestone + 1,
                    end: node_status.tangle_pruning_index,
                });
            } else if node_status.confirmed_milestone.milestone_info.milestone_index.0 < latest_milestone.0 {
                bail!(InxWorkerError::SyncMilestoneIndexMismatch {
                    node: node_status.confirmed_milestone.milestone_info.milestone_index,
                    db: latest_milestone,
                });
            } else {
                latest_milestone + 1
            }
        } else {
            self.config
                .sync_start_milestone
                .max(node_status.tangle_pruning_index + 1)
        };

        let protocol_parameters = inx
            .read_protocol_parameters(start_index.0.into())
            .await?
            .params
            .inner_unverified()?;

        let node_configuration = inx.read_node_configuration().await?;

        debug!(
            "Connected to network `{}` with base token `{}[{}]`.",
            protocol_parameters.network_name(),
            node_configuration.base_token.name,
            node_configuration.base_token.ticker_symbol
        );

        self.db
            .collection::<ConfigurationUpdateCollection>()
            .upsert_node_configuration(node_status.ledger_index, node_configuration.into())
            .await?;

        if let Some(latest) = self
            .db
            .collection::<ProtocolUpdateCollection>()
            .get_latest_protocol_parameters()
            .await?
        {
            let protocol_parameters = chronicle::types::tangle::ProtocolParameters::from(protocol_parameters);
            if latest.parameters.network_name != protocol_parameters.network_name {
                bail!(InxWorkerError::NetworkChanged(
                    latest.parameters.network_name,
                    protocol_parameters.network_name,
                ));
            }
            debug!("Found matching network in the database.");
            if latest.parameters != protocol_parameters {
                debug!("Updating protocol parameters.");
                self.db
                    .collection::<ProtocolUpdateCollection>()
                    .upsert_protocol_parameters(start_index, protocol_parameters)
                    .await?;
            }

            // TODO: This is for migration purposes only. Remove it in the next version release.
            if self
                .db
                .collection::<ApplicationStateCollection>()
                .get_starting_index()
                .await?
                .is_none()
            {
                let start_timestamp = inx
                    .read_milestone(start_index.0.into())
                    .await?
                    .milestone_info
                    .milestone_timestamp
                    .into();
                self.db
                    .collection::<ApplicationStateCollection>()
                    .set_starting_index(start_index.with_timestamp(start_timestamp))
                    .await?;
            }
        } else {
            self.db.clear().await?;

            let latest_version = LatestMigration::version();
            info!("Setting migration version to {}", latest_version);
            self.db
                .collection::<ApplicationStateCollection>()
                .set_last_migration(latest_version)
                .await?;
            info!("Reading unspent outputs.");
            let unspent_output_stream = inx
                .read_unspent_outputs()
                .instrument(trace_span!("inx_read_unspent_outputs"))
                .await?;

            let mut starting_index = None;

            let mut count = 0;
            let mut tasks = unspent_output_stream
                .inspect_ok(|_| count += 1)
                .map(|msg| {
                    let msg = msg?;
                    let ledger_index = &msg.ledger_index;
                    if let Some(index) = starting_index.as_ref() {
                        if index != ledger_index {
                            bail!(InxWorkerError::InvalidUnspentOutputIndex {
                                found: *ledger_index,
                                expected: *index,
                            })
                        }
                    } else {
                        starting_index = Some(*ledger_index);
                    }
                    Ok(msg)
                })
                .map(|res| Ok(res?.output))
                .try_chunks(INSERT_BATCH_SIZE)
                // We only care if we had an error, so discard the other data
                .map_err(|e| e.1)
                // Convert batches to tasks
                .try_fold(JoinSet::new(), |mut tasks, batch| async {
                    let db = self.db.clone();
                    tasks.spawn(async move { insert_unspent_outputs(&db, &batch).await });
                    Result::<_>::Ok(tasks)
                })
                .await?;

            while let Some(res) = tasks.join_next().await {
                res??;
            }

            info!("Inserted {} unspent outputs.", count);

            let starting_index = starting_index.unwrap_or_default();

            // Get the timestamp for the starting index
            let milestone_timestamp = inx
                .read_milestone(starting_index.into())
                .await?
                .milestone_info
                .milestone_timestamp
                .into();

            info!(
                "Setting starting index to {} with timestamp {}",
                starting_index,
                time::OffsetDateTime::try_from(milestone_timestamp)?
                    .format(&time::format_description::well_known::Rfc3339)?
            );

            let starting_index = starting_index.with_timestamp(milestone_timestamp);

            self.db
                .collection::<ApplicationStateCollection>()
                .set_starting_index(starting_index)
                .await?;

            info!(
                "Linking database `{}` to network `{}`.",
                self.db.name(),
                protocol_parameters.network_name()
            );

            self.db
                .collection::<ProtocolUpdateCollection>()
                .upsert_protocol_parameters(start_index, protocol_parameters.into())
                .await?;
        }

        Ok((start_index, inx))
    }

    #[instrument(skip_all, fields(milestone_index, created, consumed), err, level = "debug")]
    async fn handle_ledger_update<'a>(
        &mut self,
        milestone: Milestone<'a, Inx>,
        #[cfg(feature = "analytics")] analytics_choices: &Option<
            std::collections::HashSet<chronicle::db::influxdb::AnalyticsChoice>,
        >,
        #[cfg(feature = "analytics")] state: &mut Option<crate::cli::analytics::AnalyticsState>,
        #[cfg(feature = "analytics")] synced_index: MilestoneIndex,
    ) -> Result<()> {
        #[cfg(feature = "metrics")]
        let start_time = std::time::Instant::now();

        let mut tasks = JoinSet::new();

        for batch in milestone.ledger_updates().created_outputs().chunks(INSERT_BATCH_SIZE) {
            let db = self.db.clone();
            let batch = batch.to_vec();
            tasks.spawn(async move { insert_unspent_outputs(&db, &batch).await });
        }

        for batch in milestone.ledger_updates().consumed_outputs().chunks(INSERT_BATCH_SIZE) {
            let db = self.db.clone();
            let batch = batch.to_vec();
            tasks.spawn(async move { update_spent_outputs(&db, &batch).await });
        }

        while let Some(res) = tasks.join_next().await {
            res??;
        }

        // Record the result as part of the current span.
        tracing::Span::current().record("milestone_index", milestone.at.milestone_index.0);
        tracing::Span::current().record("created", milestone.ledger_updates().created_outputs().len());
        tracing::Span::current().record("consumed", milestone.ledger_updates().consumed_outputs().len());

        self.handle_cone_stream(&milestone).await?;
        self.db
            .collection::<ProtocolUpdateCollection>()
<<<<<<< HEAD
<<<<<<< HEAD
            .update_latest_protocol_parameters(milestone.at.milestone_index, milestone.protocol_params.clone())
            .await?;
        self.db
            .collection::<ConfigurationUpdateCollection>()
            .update_latest_node_configuration(milestone.at.milestone_index, milestone.node_config.clone())
=======
=======
>>>>>>> 9e6a9647
            .upsert_protocol_parameters(milestone.at.milestone_index, milestone.protocol_params.clone())
            .await?;
        self.db
            .collection::<ConfigurationUpdateCollection>()
            .upsert_node_configuration(milestone.at.milestone_index, milestone.node_config.clone())
<<<<<<< HEAD
>>>>>>> upstream/feature/tangle-abstraction
=======
>>>>>>> 9e6a9647
            .await?;

        #[cfg(all(feature = "analytics", feature = "metrics"))]
        let analytics_start_time = std::time::Instant::now();
        #[cfg(feature = "analytics")]
        if milestone.at.milestone_index >= synced_index {
            self.update_analytics(&milestone, analytics_choices, state).await?;
        }
        #[cfg(all(feature = "analytics", feature = "metrics"))]
        {
            if let Some(influx_db) = &self.influx_db {
                if influx_db.config().analytics_enabled {
                    let analytics_elapsed = analytics_start_time.elapsed();
                    influx_db
                        .metrics()
                        .insert(chronicle::db::collections::metrics::AnalyticsMetrics {
                            time: chrono::Utc::now(),
                            milestone_index: milestone.at.milestone_index,
                            analytics_time: analytics_elapsed.as_millis() as u64,
                            chronicle_version: std::env!("CARGO_PKG_VERSION").to_string(),
                        })
                        .await?;
                }
            }
        }

        #[cfg(feature = "metrics")]
        if let Some(influx_db) = &self.influx_db {
            if influx_db.config().metrics_enabled {
                let elapsed = start_time.elapsed();
                influx_db
                    .metrics()
                    .insert(chronicle::db::collections::metrics::SyncMetrics {
                        time: chrono::Utc::now(),
                        milestone_index: milestone.at.milestone_index,
                        milestone_time: elapsed.as_millis() as u64,
                        chronicle_version: std::env!("CARGO_PKG_VERSION").to_string(),
                    })
                    .await?;
            }
        }

        // This acts as a checkpoint for the syncing and has to be done last, after everything else completed.
        self.db
            .collection::<MilestoneCollection>()
            .insert_milestone(
                milestone.milestone_id,
                milestone.at.milestone_index,
                milestone.at.milestone_timestamp,
                milestone.payload.clone(),
            )
            .await?;

        Ok(())
    }

    #[instrument(skip_all, err, level = "trace")]
    async fn handle_cone_stream<'a>(&mut self, milestone: &Milestone<'a, Inx>) -> Result<()> {
        let cone_stream = milestone.cone_stream().await?;

        let mut tasks = cone_stream
            .try_chunks(INSERT_BATCH_SIZE)
            .map_err(|e| e.1)
            .try_fold(JoinSet::new(), |mut tasks, batch| async {
                let db = self.db.clone();
                tasks.spawn(async move {
                    let payloads = batch
                        .iter()
                        .filter_map(|data| {
                            if data.metadata.inclusion_state == LedgerInclusionState::Included {
                                if let Some(Payload::TreasuryTransaction(payload)) = &data.block.payload {
                                    return Some((
                                        data.metadata.referenced_by_milestone_index,
                                        payload.input_milestone_id,
                                        payload.output_amount,
                                    ));
                                }
                            }
                            None
                        })
                        .collect::<Vec<_>>();
                    if !payloads.is_empty() {
                        db.collection::<TreasuryCollection>()
                            .insert_treasury_payloads(payloads)
                            .await?;
                    }
                    db.collection::<BlockCollection>()
                        .insert_blocks_with_metadata(batch)
                        .await?;
                    Result::<_>::Ok(())
                });
                Ok(tasks)
            })
            .await?;

        while let Some(res) = tasks.join_next().await {
            res??;
        }

        Ok(())
    }

    #[cfg(feature = "analytics")]
    async fn update_analytics<'a>(
        &self,
        milestone: &Milestone<'a, Inx>,
        analytics_choices: &Option<std::collections::HashSet<chronicle::db::influxdb::AnalyticsChoice>>,
        state: &mut Option<crate::cli::analytics::AnalyticsState>,
    ) -> Result<()> {
        if let (Some(influx_db), Some(analytics_choices)) = (&self.influx_db, analytics_choices) {
            if influx_db.config().analytics_enabled {
                // Check if the protocol params changed (or we just started)
                if !matches!(&state, Some(state) if state.prev_protocol_params == milestone.protocol_params) {
                    let ledger_state = self
                        .db
                        .collection::<chronicle::db::collections::OutputCollection>()
                        .get_unspent_output_stream(milestone.at.milestone_index - 1)
                        .await?
                        .try_collect::<Vec<_>>()
                        .await?;

                    let analytics = analytics_choices
                        .iter()
                        .map(|choice| {
                            chronicle::analytics::Analytic::init(choice, &milestone.protocol_params, &ledger_state)
                        })
                        .collect::<Vec<_>>();
                    *state = Some(crate::cli::analytics::AnalyticsState {
                        analytics,
                        prev_protocol_params: milestone.protocol_params.clone(),
                    });
                }

                // Unwrap: safe because we guarantee it is initialized above
                milestone
                    .update_analytics(&mut state.as_mut().unwrap().analytics, influx_db)
                    .await?;
            }
        }

        Ok(())
    }
}

#[instrument(skip_all, err, fields(num = outputs.len()), level = "trace")]
async fn insert_unspent_outputs(db: &MongoDb, outputs: &[LedgerOutput]) -> Result<()> {
    let output_collection = db.collection::<OutputCollection>();
    let ledger_collection = db.collection::<LedgerUpdateCollection>();
    try_join! {
        async {
            output_collection.insert_unspent_outputs(outputs).await?;
            Result::<_>::Ok(())
        },
        async {
            ledger_collection.insert_unspent_ledger_updates(outputs).await?;
            Ok(())
        }
    }?;
    Ok(())
}

#[instrument(skip_all, err, fields(num = outputs.len()), level = "trace")]
async fn update_spent_outputs(db: &MongoDb, outputs: &[LedgerSpent]) -> Result<()> {
    let output_collection = db.collection::<OutputCollection>();
    let ledger_collection = db.collection::<LedgerUpdateCollection>();
    try_join! {
        async {
            output_collection.update_spent_outputs(outputs).await?;
            Ok(())
        },
        async {
            ledger_collection.insert_spent_ledger_updates(outputs).await?;
            Ok(())
        }
    }
    .and(Ok(()))
}<|MERGE_RESOLUTION|>--- conflicted
+++ resolved
@@ -355,25 +355,11 @@
         self.handle_cone_stream(&milestone).await?;
         self.db
             .collection::<ProtocolUpdateCollection>()
-<<<<<<< HEAD
-<<<<<<< HEAD
-            .update_latest_protocol_parameters(milestone.at.milestone_index, milestone.protocol_params.clone())
-            .await?;
-        self.db
-            .collection::<ConfigurationUpdateCollection>()
-            .update_latest_node_configuration(milestone.at.milestone_index, milestone.node_config.clone())
-=======
-=======
->>>>>>> 9e6a9647
             .upsert_protocol_parameters(milestone.at.milestone_index, milestone.protocol_params.clone())
             .await?;
         self.db
             .collection::<ConfigurationUpdateCollection>()
             .upsert_node_configuration(milestone.at.milestone_index, milestone.node_config.clone())
-<<<<<<< HEAD
->>>>>>> upstream/feature/tangle-abstraction
-=======
->>>>>>> 9e6a9647
             .await?;
 
         #[cfg(all(feature = "analytics", feature = "metrics"))]
