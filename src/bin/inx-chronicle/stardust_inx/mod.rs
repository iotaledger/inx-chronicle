// Copyright 2022 IOTA Stiftung
// SPDX-License-Identifier: Apache-2.0

pub mod config;
mod error;

use std::time::Duration;

use chronicle::{
    db::{
        collections::{
            ApplicationStateCollection, BlockCollection, ConfigurationUpdateCollection, LedgerUpdateCollection,
            MilestoneCollection, OutputCollection, ProtocolUpdateCollection, TreasuryCollection,
        },
        MongoDb,
    },
    inx::{Inx, InxError},
    tangle::{Milestone, Tangle},
    types::{
        ledger::{LedgerInclusionState, LedgerOutput, LedgerSpent, MilestoneIndexTimestamp},
        stardust::block::Payload,
        tangle::MilestoneIndex,
    },
};
use eyre::{bail, Result};
use futures::{StreamExt, TryStreamExt};
use tokio::{task::JoinSet, try_join};
use tracing::{debug, info, instrument, trace_span, Instrument};

pub use self::{config::InxConfig, error::InxWorkerError};

/// Batch size for insert operations.
pub const INSERT_BATCH_SIZE: usize = 1000;

pub struct InxWorker {
    db: MongoDb,
    #[cfg(any(feature = "analytics", feature = "metrics"))]
    influx_db: Option<chronicle::db::influxdb::InfluxDb>,
    config: InxConfig,
}

<<<<<<< HEAD
=======
#[instrument(skip_all, err, level = "debug")]
#[cfg(feature = "analytics")]
pub async fn gather_analytics(
    mongodb: &MongoDb,
    influxdb: &chronicle::db::influxdb::InfluxDb,
    analytics: &mut Vec<Box<dyn chronicle::db::collections::analytics::Analytic>>,
    milestone_index: MilestoneIndex,
    milestone_timestamp: chronicle::types::stardust::milestone::MilestoneTimestamp,
) -> eyre::Result<()> {
    let mut tasks = JoinSet::new();

    let len_before = analytics.len();

    for analytic in analytics.drain(..) {
        let mongodb = mongodb.clone();
        let influxdb = influxdb.clone();
        tasks.spawn(async move {
            let mut a: Box<dyn chronicle::db::collections::analytics::Analytic> = analytic;
            if let Some(measurement) = a
                .get_measurement(&mongodb, milestone_index, milestone_timestamp)
                .await?
            {
                influxdb.insert_measurement(measurement).await?;
            }
            Ok::<_, InxWorkerError>(a)
        });
    }

    while let Some(res) = tasks.join_next().await {
        analytics.push(res??);
    }

    debug_assert_eq!(
        len_before,
        analytics.len(),
        "The number of analytics should never change."
    );

    Ok(())
}

>>>>>>> 61ebbeb5
impl InxWorker {
    /// Creates an [`Inx`] client by connecting to the endpoint specified in `inx_config`.
    pub fn new(
        db: &MongoDb,
        #[cfg(any(feature = "analytics", feature = "metrics"))] influx_db: Option<&chronicle::db::influxdb::InfluxDb>,
        inx_config: &InxConfig,
    ) -> Self {
        Self {
            db: db.clone(),
            #[cfg(any(feature = "analytics", feature = "metrics"))]
            influx_db: influx_db.cloned(),
            config: inx_config.clone(),
        }
    }

    async fn connect(&self) -> Result<Inx> {
        let url = url::Url::parse(&self.config.url)?;

        if url.scheme() != "http" {
            bail!(InxWorkerError::InvalidAddress(self.config.url.clone()));
        }

        Ok(Inx::connect(self.config.url.clone()).await?)
    }

    pub async fn run(&mut self) -> Result<()> {
        let (start_index, inx) = self.init().await?;

        let tangle = Tangle::from_inx(&inx);

<<<<<<< HEAD
        let mut stream = tangle.milestone_stream(start_index..).await?;
=======
        #[cfg(feature = "analytics")]
        let state = self
            .db
            .collection::<ApplicationStateCollection>()
            .get_application_state()
            .await?
            .ok_or(InxWorkerError::MissingAppState)?;

        let mut stream = inx.listen_to_ledger_updates((start_index.0..).into()).await?;
>>>>>>> 61ebbeb5

        debug!("Started listening to ledger updates via INX.");

        #[cfg(feature = "analytics")]
        let analytics_choices = self.influx_db.as_ref().map(|influx_db| {
            if influx_db.config().analytics.is_empty() {
                chronicle::db::influxdb::config::all_analytics()
            } else {
                influx_db.config().analytics.iter().copied().collect()
            }
        });

        #[cfg(feature = "analytics")]
        let mut state: Option<crate::cli::analytics::AnalyticsState> = None;

        while let Some(milestone) = stream.try_next().await? {
            self.handle_ledger_update(
                milestone,
                #[cfg(feature = "analytics")]
                &analytics_choices,
                #[cfg(feature = "analytics")]
<<<<<<< HEAD
                &mut state,
=======
                state.starting_index.milestone_index,
                #[cfg(feature = "analytics")]
                &mut analytics,
>>>>>>> 61ebbeb5
            )
            .await?;
        }

        tracing::debug!("INX stream closed unexpectedly.");

        Ok(())
    }

    #[instrument(skip_all, err, level = "trace")]
    async fn init(&mut self) -> Result<(MilestoneIndex, Inx)> {
        info!("Connecting to INX at bind address `{}`.", &self.config.url);
        let mut inx = self.connect().await?;
        info!("Connected to INX.");

        // Request the node status so we can get the pruning index and latest confirmed milestone
        let node_status = loop {
            match inx.read_node_status().await {
                Ok(node_status) => break node_status,
                Err(InxError::MissingField(_)) => {
                    tokio::time::sleep(Duration::from_secs(1)).await;
                }
                Err(e) => return Err(e.into()),
            };
        };

        debug!(
            "The node has a pruning index of `{}` and a latest confirmed milestone index of `{}`.",
            node_status.tangle_pruning_index, node_status.confirmed_milestone.milestone_info.milestone_index,
        );

        // Check if there is an unfixable gap in our node data.
        let start_index = if let Some(MilestoneIndexTimestamp {
            milestone_index: latest_milestone,
            ..
        }) = self
            .db
            .collection::<MilestoneCollection>()
            .get_newest_milestone()
            .await?
        {
            if node_status.tangle_pruning_index.0 > latest_milestone.0 {
                bail!(InxWorkerError::SyncMilestoneGap {
                    start: latest_milestone + 1,
                    end: node_status.tangle_pruning_index,
                });
            } else if node_status.confirmed_milestone.milestone_info.milestone_index.0 < latest_milestone.0 {
                bail!(InxWorkerError::SyncMilestoneIndexMismatch {
                    node: node_status.confirmed_milestone.milestone_info.milestone_index,
                    db: latest_milestone,
                });
            } else {
                latest_milestone + 1
            }
        } else {
            self.config
                .sync_start_milestone
                .max(node_status.tangle_pruning_index + 1)
        };

        let protocol_parameters = inx
            .read_protocol_parameters(start_index.0.into())
            .await?
            .params
            .inner_unverified()?;

        let node_configuration = inx.read_node_configuration().await?;

        debug!(
            "Connected to network `{}` with base token `{}[{}]`.",
            protocol_parameters.network_name(),
            node_configuration.base_token.name,
            node_configuration.base_token.ticker_symbol
        );

        self.db
            .collection::<ConfigurationUpdateCollection>()
            .update_latest_node_configuration(node_status.ledger_index, node_configuration.into())
            .await?;

        if let Some(latest) = self
            .db
            .collection::<ProtocolUpdateCollection>()
            .get_latest_protocol_parameters()
            .await?
        {
            let protocol_parameters = chronicle::types::tangle::ProtocolParameters::from(protocol_parameters);
            if latest.parameters.network_name != protocol_parameters.network_name {
                bail!(InxWorkerError::NetworkChanged(
                    latest.parameters.network_name,
                    protocol_parameters.network_name,
                ));
            }
            debug!("Found matching network in the database.");
            if latest.parameters != protocol_parameters {
                debug!("Updating protocol parameters.");
                self.db
                    .collection::<ProtocolUpdateCollection>()
                    .insert_protocol_parameters(start_index, protocol_parameters)
                    .await?;
            }

            // TODO: This is for migration purposes only. Remove it in the next version release.
            if self
                .db
                .collection::<ApplicationStateCollection>()
                .get_application_state()
                .await?
                .is_none()
            {
                let start_timestamp = inx
                    .read_milestone(start_index.0.into())
                    .await?
                    .milestone_info
                    .milestone_timestamp
                    .into();
                self.db
                    .collection::<ApplicationStateCollection>()
                    .set_starting_index(start_index.with_timestamp(start_timestamp))
                    .await?;
            }
        } else {
            self.db.clear().await?;
            info!("Reading unspent outputs.");
            let unspent_output_stream = inx
                .read_unspent_outputs()
                .instrument(trace_span!("inx_read_unspent_outputs"))
                .await?;

            let mut starting_index = None;

            let mut count = 0;
            let mut tasks = unspent_output_stream
                .inspect_ok(|_| count += 1)
                .map(|msg| {
                    let msg = msg?;
                    let ledger_index = &msg.ledger_index;
                    if let Some(index) = starting_index.as_ref() {
                        if index != ledger_index {
                            bail!(InxWorkerError::InvalidUnspentOutputIndex {
                                found: *ledger_index,
                                expected: *index,
                            })
                        }
                    } else {
                        starting_index = Some(*ledger_index);
                    }
                    Ok(msg)
                })
                .map(|res| Ok(res?.output))
                .try_chunks(INSERT_BATCH_SIZE)
                // We only care if we had an error, so discard the other data
                .map_err(|e| e.1)
                // Convert batches to tasks
                .try_fold(JoinSet::new(), |mut tasks, batch| async {
                    let db = self.db.clone();
                    tasks.spawn(async move { insert_unspent_outputs(&db, &batch).await });
                    Result::<_>::Ok(tasks)
                })
                .await?;

            while let Some(res) = tasks.join_next().await {
                res??;
            }

            info!("Inserted {} unspent outputs.", count);

            let starting_index = starting_index.unwrap_or_default();

            // Get the timestamp for the starting index
            let milestone_timestamp = inx
                .read_milestone(starting_index.into())
                .await?
                .milestone_info
                .milestone_timestamp
                .into();

            info!(
                "Setting starting index to {} with timestamp {}",
                starting_index,
                time::OffsetDateTime::try_from(milestone_timestamp)?
                    .format(&time::format_description::well_known::Rfc3339)?
            );

            let starting_index = starting_index.with_timestamp(milestone_timestamp);

            self.db
                .collection::<ApplicationStateCollection>()
                .set_starting_index(starting_index)
                .await?;

            info!(
                "Linking database `{}` to network `{}`.",
                self.db.name(),
                protocol_parameters.network_name()
            );

            self.db
                .collection::<ProtocolUpdateCollection>()
                .insert_protocol_parameters(start_index, protocol_parameters.into())
                .await?;
        }

        Ok((start_index, inx))
    }

    #[instrument(skip_all, fields(milestone_index, created, consumed), err, level = "debug")]
    async fn handle_ledger_update<'a>(
        &mut self,
<<<<<<< HEAD
        milestone: Milestone<'a, Inx>,
        #[cfg(feature = "analytics")] analytics_choices: &Option<
            std::collections::HashSet<chronicle::db::influxdb::AnalyticsChoice>,
        >,
        #[cfg(feature = "analytics")] state: &mut Option<crate::cli::analytics::AnalyticsState>,
=======
        inx: &mut Inx,
        start_marker: LedgerUpdateMessage,
        stream: &mut (impl futures::Stream<Item = Result<LedgerUpdateMessage, InxError>> + Unpin),
        #[cfg(feature = "analytics")] synced_index: MilestoneIndex,
        #[cfg(feature = "analytics")] analytics: &mut Vec<Box<dyn chronicle::db::collections::analytics::Analytic>>,
>>>>>>> 61ebbeb5
    ) -> Result<()> {
        #[cfg(feature = "metrics")]
        let start_time = std::time::Instant::now();

        let mut tasks = JoinSet::new();

        for batch in milestone.ledger_updates().created_outputs().chunks(INSERT_BATCH_SIZE) {
            let db = self.db.clone();
            let batch = batch.to_vec();
            tasks.spawn(async move { insert_unspent_outputs(&db, &batch).await });
        }

<<<<<<< HEAD
        for batch in milestone.ledger_updates().consumed_outputs().chunks(INSERT_BATCH_SIZE) {
            let db = self.db.clone();
            let batch = batch.to_vec();
            tasks.spawn(async move { update_spent_outputs(&db, &batch).await });
=======
        while let Some(res) = tasks.join_next().await {
            res??;
>>>>>>> 61ebbeb5
        }

        while let Some(res) = tasks.join_next().await {
            res??;
        }

        // Record the result as part of the current span.
        tracing::Span::current().record("milestone_index", milestone.at.milestone_index.0);
        tracing::Span::current().record("created", milestone.ledger_updates().created_outputs().len());
        tracing::Span::current().record("consumed", milestone.ledger_updates().consumed_outputs().len());

        self.handle_cone_stream(&milestone).await?;
        self.db
            .collection::<ProtocolUpdateCollection>()
            .update_latest_protocol_parameters(milestone.at.milestone_index, milestone.protocol_params.clone())
            .await?;
        self.db
            .collection::<ConfigurationUpdateCollection>()
            .update_latest_node_configuration(milestone.at.milestone_index, milestone.node_config.clone())
            .await?;

        #[cfg(all(feature = "analytics", feature = "metrics"))]
        let analytics_start_time = std::time::Instant::now();
        #[cfg(feature = "analytics")]
<<<<<<< HEAD
        self.update_analytics(&milestone, analytics_choices, state).await?;
=======
        if milestone_index >= synced_index {
            if let Some(influx_db) = &self.influx_db {
                if influx_db.config().analytics_enabled {
                    gather_analytics(&self.db, influx_db, analytics, milestone_index, milestone_timestamp).await?;
                }
            }
        }
>>>>>>> 61ebbeb5
        #[cfg(all(feature = "analytics", feature = "metrics"))]
        {
            if let Some(influx_db) = &self.influx_db {
                if influx_db.config().analytics_enabled {
                    let analytics_elapsed = analytics_start_time.elapsed();
                    influx_db
                        .metrics()
                        .insert(chronicle::db::collections::metrics::AnalyticsMetrics {
                            time: chrono::Utc::now(),
                            milestone_index: milestone.at.milestone_index,
                            analytics_time: analytics_elapsed.as_millis() as u64,
                            chronicle_version: std::env!("CARGO_PKG_VERSION").to_string(),
                        })
                        .await?;
                }
            }
        }

        #[cfg(feature = "metrics")]
        if let Some(influx_db) = &self.influx_db {
            if influx_db.config().metrics_enabled {
                let elapsed = start_time.elapsed();
                influx_db
                    .metrics()
                    .insert(chronicle::db::collections::metrics::SyncMetrics {
                        time: chrono::Utc::now(),
                        milestone_index: milestone.at.milestone_index,
                        milestone_time: elapsed.as_millis() as u64,
                        chronicle_version: std::env!("CARGO_PKG_VERSION").to_string(),
                    })
                    .await?;
            }
        }

        // This acts as a checkpoint for the syncing and has to be done last, after everything else completed.
        self.db
            .collection::<MilestoneCollection>()
            .insert_milestone(
                milestone.milestone_id,
                milestone.at.milestone_index,
                milestone.at.milestone_timestamp,
                milestone.payload.clone(),
            )
            .await?;

        Ok(())
    }

    #[instrument(skip_all, err, level = "trace")]
    async fn handle_cone_stream<'a>(&mut self, milestone: &Milestone<'a, Inx>) -> Result<()> {
        let cone_stream = milestone.cone_stream().await?;

        let mut tasks = cone_stream
            .try_chunks(INSERT_BATCH_SIZE)
            .map_err(|e| e.1)
            .try_fold(JoinSet::new(), |mut tasks, batch| async {
                let db = self.db.clone();
                tasks.spawn(async move {
                    let payloads = batch
                        .iter()
                        .filter_map(|data| {
                            if data.metadata.inclusion_state == LedgerInclusionState::Included {
                                if let Some(Payload::TreasuryTransaction(payload)) = &data.block.payload {
                                    return Some((
                                        data.metadata.referenced_by_milestone_index,
                                        payload.input_milestone_id,
                                        payload.output_amount,
                                    ));
                                }
                            }
                            None
                        })
                        .collect::<Vec<_>>();
                    if !payloads.is_empty() {
                        db.collection::<TreasuryCollection>()
                            .insert_treasury_payloads(payloads)
                            .await?;
                    }
                    db.collection::<BlockCollection>()
                        .insert_blocks_with_metadata(batch)
                        .await?;
                    Result::<_>::Ok(())
                });
                Ok(tasks)
            })
            .await?;

        while let Some(res) = tasks.join_next().await {
            res??;
        }

        Ok(())
    }

    #[cfg(feature = "analytics")]
    async fn update_analytics<'a>(
        &self,
        milestone: &Milestone<'a, Inx>,
        analytics_choices: &Option<std::collections::HashSet<chronicle::db::influxdb::AnalyticsChoice>>,
        state: &mut Option<crate::cli::analytics::AnalyticsState>,
    ) -> Result<()> {
        if let (Some(influx_db), Some(analytics_choices)) = (&self.influx_db, analytics_choices) {
            if influx_db.config().analytics_enabled {
                // Check if the protocol params changed (or we just started)
                if !matches!(&state, Some(state) if state.prev_protocol_params == milestone.protocol_params) {
                    let ledger_state = self
                        .db
                        .collection::<chronicle::db::collections::OutputCollection>()
                        .get_unspent_output_stream(milestone.at.milestone_index)
                        .await?
                        .try_collect::<Vec<_>>()
                        .await?;

                    let analytics = analytics_choices
                        .iter()
                        .map(|choice| {
                            chronicle::analytics::Analytic::init(choice, &milestone.protocol_params, &ledger_state)
                        })
                        .collect::<Vec<_>>();
                    *state = Some(crate::cli::analytics::AnalyticsState {
                        analytics,
                        prev_protocol_params: milestone.protocol_params.clone(),
                    });
                }

                // Unwrap: safe because we guarantee it is initialized above
                milestone
                    .update_analytics(&mut state.as_mut().unwrap().analytics, influx_db)
                    .await?;
            }
        }

        Ok(())
    }
}

#[instrument(skip_all, err, fields(num = outputs.len()), level = "trace")]
async fn insert_unspent_outputs(db: &MongoDb, outputs: &[LedgerOutput]) -> Result<()> {
    let output_collection = db.collection::<OutputCollection>();
    let ledger_collection = db.collection::<LedgerUpdateCollection>();
    try_join! {
        async {
            output_collection.insert_unspent_outputs(outputs).await?;
            Result::<_>::Ok(())
        },
        async {
            ledger_collection.insert_unspent_ledger_updates(outputs).await?;
            Ok(())
        }
    }?;
    Ok(())
}

#[instrument(skip_all, err, fields(num = outputs.len()), level = "trace")]
async fn update_spent_outputs(db: &MongoDb, outputs: &[LedgerSpent]) -> Result<()> {
    let output_collection = db.collection::<OutputCollection>();
    let ledger_collection = db.collection::<LedgerUpdateCollection>();
    try_join! {
        async {
            output_collection.update_spent_outputs(outputs).await?;
            Ok(())
        },
        async {
            ledger_collection.insert_spent_ledger_updates(outputs).await?;
            Ok(())
        }
    }
    .and(Ok(()))
}<|MERGE_RESOLUTION|>--- conflicted
+++ resolved
@@ -39,50 +39,6 @@
     config: InxConfig,
 }
 
-<<<<<<< HEAD
-=======
-#[instrument(skip_all, err, level = "debug")]
-#[cfg(feature = "analytics")]
-pub async fn gather_analytics(
-    mongodb: &MongoDb,
-    influxdb: &chronicle::db::influxdb::InfluxDb,
-    analytics: &mut Vec<Box<dyn chronicle::db::collections::analytics::Analytic>>,
-    milestone_index: MilestoneIndex,
-    milestone_timestamp: chronicle::types::stardust::milestone::MilestoneTimestamp,
-) -> eyre::Result<()> {
-    let mut tasks = JoinSet::new();
-
-    let len_before = analytics.len();
-
-    for analytic in analytics.drain(..) {
-        let mongodb = mongodb.clone();
-        let influxdb = influxdb.clone();
-        tasks.spawn(async move {
-            let mut a: Box<dyn chronicle::db::collections::analytics::Analytic> = analytic;
-            if let Some(measurement) = a
-                .get_measurement(&mongodb, milestone_index, milestone_timestamp)
-                .await?
-            {
-                influxdb.insert_measurement(measurement).await?;
-            }
-            Ok::<_, InxWorkerError>(a)
-        });
-    }
-
-    while let Some(res) = tasks.join_next().await {
-        analytics.push(res??);
-    }
-
-    debug_assert_eq!(
-        len_before,
-        analytics.len(),
-        "The number of analytics should never change."
-    );
-
-    Ok(())
-}
-
->>>>>>> 61ebbeb5
 impl InxWorker {
     /// Creates an [`Inx`] client by connecting to the endpoint specified in `inx_config`.
     pub fn new(
@@ -113,19 +69,15 @@
 
         let tangle = Tangle::from_inx(&inx);
 
-<<<<<<< HEAD
         let mut stream = tangle.milestone_stream(start_index..).await?;
-=======
+
         #[cfg(feature = "analytics")]
-        let state = self
+        let app_state = self
             .db
             .collection::<ApplicationStateCollection>()
             .get_application_state()
             .await?
             .ok_or(InxWorkerError::MissingAppState)?;
-
-        let mut stream = inx.listen_to_ledger_updates((start_index.0..).into()).await?;
->>>>>>> 61ebbeb5
 
         debug!("Started listening to ledger updates via INX.");
 
@@ -147,13 +99,9 @@
                 #[cfg(feature = "analytics")]
                 &analytics_choices,
                 #[cfg(feature = "analytics")]
-<<<<<<< HEAD
                 &mut state,
-=======
-                state.starting_index.milestone_index,
                 #[cfg(feature = "analytics")]
-                &mut analytics,
->>>>>>> 61ebbeb5
+                app_state.starting_index.milestone_index,
             )
             .await?;
         }
@@ -363,19 +311,12 @@
     #[instrument(skip_all, fields(milestone_index, created, consumed), err, level = "debug")]
     async fn handle_ledger_update<'a>(
         &mut self,
-<<<<<<< HEAD
         milestone: Milestone<'a, Inx>,
         #[cfg(feature = "analytics")] analytics_choices: &Option<
             std::collections::HashSet<chronicle::db::influxdb::AnalyticsChoice>,
         >,
         #[cfg(feature = "analytics")] state: &mut Option<crate::cli::analytics::AnalyticsState>,
-=======
-        inx: &mut Inx,
-        start_marker: LedgerUpdateMessage,
-        stream: &mut (impl futures::Stream<Item = Result<LedgerUpdateMessage, InxError>> + Unpin),
         #[cfg(feature = "analytics")] synced_index: MilestoneIndex,
-        #[cfg(feature = "analytics")] analytics: &mut Vec<Box<dyn chronicle::db::collections::analytics::Analytic>>,
->>>>>>> 61ebbeb5
     ) -> Result<()> {
         #[cfg(feature = "metrics")]
         let start_time = std::time::Instant::now();
@@ -388,15 +329,10 @@
             tasks.spawn(async move { insert_unspent_outputs(&db, &batch).await });
         }
 
-<<<<<<< HEAD
         for batch in milestone.ledger_updates().consumed_outputs().chunks(INSERT_BATCH_SIZE) {
             let db = self.db.clone();
             let batch = batch.to_vec();
             tasks.spawn(async move { update_spent_outputs(&db, &batch).await });
-=======
-        while let Some(res) = tasks.join_next().await {
-            res??;
->>>>>>> 61ebbeb5
         }
 
         while let Some(res) = tasks.join_next().await {
@@ -421,17 +357,9 @@
         #[cfg(all(feature = "analytics", feature = "metrics"))]
         let analytics_start_time = std::time::Instant::now();
         #[cfg(feature = "analytics")]
-<<<<<<< HEAD
-        self.update_analytics(&milestone, analytics_choices, state).await?;
-=======
-        if milestone_index >= synced_index {
-            if let Some(influx_db) = &self.influx_db {
-                if influx_db.config().analytics_enabled {
-                    gather_analytics(&self.db, influx_db, analytics, milestone_index, milestone_timestamp).await?;
-                }
-            }
-        }
->>>>>>> 61ebbeb5
+        if milestone.at.milestone_index >= synced_index {
+            self.update_analytics(&milestone, analytics_choices, state).await?;
+        }
         #[cfg(all(feature = "analytics", feature = "metrics"))]
         {
             if let Some(influx_db) = &self.influx_db {
