// Copyright 2022 IOTA Stiftung
// SPDX-License-Identifier: Apache-2.0

use chronicle::{inx::InxError, types::tangle::MilestoneIndex};
use thiserror::Error;

#[derive(Debug, Error)]
pub enum InxWorkerError {
    #[cfg(feature = "analytics")]
    #[error("failed to establish connection: {0}")]
    ConnectionError(#[from] InxError),
    #[cfg(any(feature = "analytics", feature = "metrics"))]
    #[error("InfluxDb error: {0}")]
    InfluxDb(#[from] influxdb::Error),
    #[error("expected INX address with format `http://<address>:<port>`, but found `{0}`")]
    InvalidAddress(String),
    #[allow(unused)]
    #[error("wrong number of ledger updates: `{received}` but expected `{expected}`")]
    InvalidLedgerUpdateCount { received: usize, expected: usize },
<<<<<<< HEAD
    #[allow(unused)]
=======
    #[error("invalid unspent output stream: found ledger index {found}, expected {expected}")]
    InvalidUnspentOutputIndex {
        found: MilestoneIndex,
        expected: MilestoneIndex,
    },
>>>>>>> 61ebbeb5
    #[error("invalid milestone state")]
    InvalidMilestoneState,
    #[allow(unused)]
    #[error("missing milestone id for milestone index `{0}`")]
    MissingMilestoneInfo(MilestoneIndex),
    #[cfg(feature = "analytics")]
    #[error("missing application state")]
    MissingAppState,
    #[error("MongoDb error: {0}")]
    MongoDb(#[from] mongodb::error::Error),
    #[error("network changed from previous run. old network name: `{0}`, new network name: `{1}`")]
    NetworkChanged(String, String),
    #[error("node pruned required milestones between `{start}` and `{end}`")]
    SyncMilestoneGap { start: MilestoneIndex, end: MilestoneIndex },
    #[error("node confirmed milestone index `{node}` is less than index in database `{db}`")]
    SyncMilestoneIndexMismatch { node: MilestoneIndex, db: MilestoneIndex },
}<|MERGE_RESOLUTION|>--- conflicted
+++ resolved
@@ -1,14 +1,14 @@
 // Copyright 2022 IOTA Stiftung
 // SPDX-License-Identifier: Apache-2.0
 
-use chronicle::{inx::InxError, types::tangle::MilestoneIndex};
+use chronicle::types::tangle::MilestoneIndex;
 use thiserror::Error;
 
 #[derive(Debug, Error)]
 pub enum InxWorkerError {
     #[cfg(feature = "analytics")]
     #[error("failed to establish connection: {0}")]
-    ConnectionError(#[from] InxError),
+    ConnectionError(#[from] chronicle::inx::InxError),
     #[cfg(any(feature = "analytics", feature = "metrics"))]
     #[error("InfluxDb error: {0}")]
     InfluxDb(#[from] influxdb::Error),
@@ -17,15 +17,12 @@
     #[allow(unused)]
     #[error("wrong number of ledger updates: `{received}` but expected `{expected}`")]
     InvalidLedgerUpdateCount { received: usize, expected: usize },
-<<<<<<< HEAD
-    #[allow(unused)]
-=======
     #[error("invalid unspent output stream: found ledger index {found}, expected {expected}")]
     InvalidUnspentOutputIndex {
         found: MilestoneIndex,
         expected: MilestoneIndex,
     },
->>>>>>> 61ebbeb5
+    #[allow(unused)]
     #[error("invalid milestone state")]
     InvalidMilestoneState,
     #[allow(unused)]
