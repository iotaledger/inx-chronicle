// Copyright 2022 IOTA Stiftung
// SPDX-License-Identifier: Apache-2.0

<<<<<<< HEAD
=======
mod error;

/// Module that contains utilities to serialize values to BSON.
pub mod bson;
>>>>>>> 1adb4fea
/// Module containing database record models.
pub mod model;
pub mod mongodb;

pub use self::mongodb::{MongoDb, MongoDbConfig};<|MERGE_RESOLUTION|>--- conflicted
+++ resolved
@@ -1,15 +1,10 @@
 // Copyright 2022 IOTA Stiftung
 // SPDX-License-Identifier: Apache-2.0
 
-<<<<<<< HEAD
-=======
-mod error;
-
 /// Module that contains utilities to serialize values to BSON.
 pub mod bson;
->>>>>>> 1adb4fea
 /// Module containing database record models.
 pub mod model;
-pub mod mongodb;
 
+mod mongodb;
 pub use self::mongodb::{MongoDb, MongoDbConfig};