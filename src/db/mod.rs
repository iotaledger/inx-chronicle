--- conflicted
+++ resolved
@@ -6,113 +6,5 @@
 /// Module containing database record models.
 pub mod model;
 
-<<<<<<< HEAD
-pub use error::MongoDbError;
-use mongodb::{
-    bson::{doc, Document},
-    options::{ClientOptions, Credential, UpdateOptions},
-    Client, Collection,
-};
-use serde::{Deserialize, Serialize};
-
-use self::model::Model;
-
-/// Name of the MongoDB database.
-pub const DB_NAME: &str = "chronicle-test";
-
-/// A builder to establish a connection to the database.
-#[must_use]
-#[derive(Clone, PartialEq, Eq, Debug, Serialize, Deserialize)]
-pub struct MongoConfig {
-    location: String,
-    username: Option<String>,
-    password: Option<String>,
-}
-
-impl Default for MongoConfig {
-    fn default() -> Self {
-        Self {
-            location: "mongodb://localhost:27017".into(),
-            username: None,
-            password: None,
-        }
-    }
-}
-
-impl MongoConfig {
-    /// Creates a new [`MongoConfig`]. The `location` is the address of the MongoDB instance.
-    pub fn new(location: impl Into<String>) -> Self {
-        Self {
-            location: location.into(),
-            username: None,
-            password: None,
-        }
-    }
-
-    /// Sets the username.
-    pub fn with_username(mut self, username: impl Into<String>) -> Self {
-        self.username = Some(username.into());
-        self
-    }
-
-    /// Sets the password.
-    pub fn with_password(mut self, password: impl Into<String>) -> Self {
-        self.password = Some(password.into());
-        self
-    }
-
-    /// Constructs a [`MongoDatabase`] by consuming the [`MongoConfig`].
-    pub async fn build(&self) -> Result<MongoDatabase, MongoDbError> {
-        let mut client_options = ClientOptions::parse(&self.location).await?;
-
-        client_options.app_name = Some("Chronicle".to_string());
-
-        if let (Some(username), Some(password)) = (&self.username, &self.password) {
-            let credential = Credential::builder()
-                .username(username.clone())
-                .password(password.clone())
-                .build();
-            client_options.credential = Some(credential);
-        }
-
-        let client = Client::with_options(client_options)?;
-        let db = client.database(DB_NAME);
-        Ok(MongoDatabase { db })
-    }
-}
-
-/// A handle to the underlying MongoDB database.
-#[derive(Clone, Debug)]
-pub struct MongoDatabase {
-    db: mongodb::Database,
-}
-
-impl MongoDatabase {
-    /// Upserts a record of a [`Model`] into the database.
-    pub async fn upsert_one<M: Model>(&self, model: &M) -> Result<(), MongoDbError> {
-        let doc = crate::bson::to_document(model)?;
-        self.db
-            .collection::<Document>(M::COLLECTION)
-            .update_one(
-                model.key(),
-                doc! { "$set": doc },
-                UpdateOptions::builder().upsert(true).build(),
-            )
-            .await?;
-        Ok(())
-    }
-
-    /// Gets a model type's collection.
-    pub fn collection<M: Model>(&self) -> Collection<M> {
-        self.db.collection(M::COLLECTION)
-    }
-
-    /// Gets a model type's collection.
-    pub fn doc_collection<M: Model>(&self) -> Collection<Document> {
-        self.db.collection(M::COLLECTION)
-    }
-}
-=======
 mod mongodb;
-pub use self::mongodb::{MongoDb, MongoDbConfig};
->>>>>>> 46cc56c3
+pub use self::mongodb::{MongoDb, MongoDbConfig};