--- conflicted
+++ resolved
@@ -146,13 +146,7 @@
 impl<T: MongoDbCollection> MongoDbCollectionExt for T {}
 
 pub(crate) struct InsertResult {
-<<<<<<< HEAD
-    // FIXME: this field is never read.
-    #[allow(dead_code)]
-    pub(crate) ignored: usize,
-=======
     pub(crate) _ignored: usize,
->>>>>>> 6ec481cc
 }
 
 #[async_trait]
