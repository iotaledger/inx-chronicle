--- conflicted
+++ resolved
@@ -1,7 +1,6 @@
 // Copyright 2022 IOTA Stiftung
 // SPDX-License-Identifier: Apache-2.0
 
-use bee_message_stardust::{semantic::ConflictReason, Message, MessageId};
 use futures::{Stream, TryStreamExt};
 use mongodb::{
     bson::{doc, Document},
@@ -14,7 +13,11 @@
 use super::collection;
 use crate::{
     db::{bson, model::inclusion_state::LedgerInclusionState, MongoDb},
-    stardust::payload::TransactionPayload,
+    stardust::{
+        payload::{transaction::TransactionId, TransactionPayload},
+        semantic::ConflictReason,
+        Message, MessageId,
+    },
 };
 
 /// Chronicle Message record.
@@ -41,31 +44,6 @@
             metadata: None,
         }
     }
-<<<<<<< HEAD
-    /// Returns Message id of the message.
-    pub fn message_id(&self) -> &MessageId {
-        &self.message_id
-    }
-
-    /// Returns the message.
-    pub fn message(&self) -> &Message {
-        &self.message
-    }
-
-    /// Returns the message metadata.
-    pub fn metadata(&self) -> Option<&MessageMetadata> {
-        self.metadata.as_ref()
-    }
-}
-
-impl Model for MessageRecord {
-    const COLLECTION: &'static str = "stardust_messages";
-
-    fn key(&self) -> mongodb::bson::Document {
-        doc! { "_id": self.message_id.to_string() }
-    }
-=======
->>>>>>> 46cc56c3
 }
 
 impl TryFrom<inx::proto::Message> for MessageRecord {
@@ -114,24 +92,24 @@
 
 impl MongoDb {
     /// Get milestone with index.
-    pub async fn get_message(&self, message_id: &str) -> Result<Option<Document>, Error> {
-        self.0
-            .collection::<Document>(collection::MESSAGE_RECORDS)
-            .find_one(doc! {"message_id": message_id}, None)
+    pub async fn get_message(&self, message_id: &MessageId) -> Result<Option<Document>, Error> {
+        self.0
+            .collection::<Document>(collection::MESSAGE_RECORDS)
+            .find_one(doc! {"message_id": message_id.to_string()}, None)
             .await
     }
 
     /// Get the children of a message.
     pub async fn get_message_children(
         &self,
-        message_id: &str,
+        message_id: &MessageId,
         page_size: usize,
         page: usize,
     ) -> Result<impl Stream<Item = Result<Document, Error>>, Error> {
         self.0
             .collection::<Document>(collection::MESSAGE_RECORDS)
             .find(
-                doc! {"message.parents": message_id},
+                doc! {"message.parents": message_id.to_string()},
                 FindOptions::builder()
                     .skip((page_size * page) as u64)
                     .sort(doc! {"milestone_index": -1})
@@ -143,25 +121,45 @@
 
     /// Upserts a [`MessageRecord`] to the database.
     pub async fn upsert_message_record(&self, message_record: &MessageRecord) -> Result<UpdateResult, Error> {
-        let doc = bson::to_document(&message_record)?;
-        self.0
-            .collection::<Document>(collection::MILESTONE_RECORDS)
+        let doc = bson::to_document(message_record)?;
+        self.0
+            .collection::<Document>(collection::MESSAGE_RECORDS)
             .update_one(
-                doc! { "message_id": message_record.message_id.to_string() },
+                doc! { "_id": message_record.message_id.to_string() },
                 doc! { "$set": doc },
                 UpdateOptions::builder().upsert(true).build(),
             )
             .await
     }
 
+    /// Updates a [`MessageRecord`] with [`MessageMetadata`].
+    pub async fn update_message_metadata(
+        &self,
+        message_id: &MessageId,
+        metadata: &MessageMetadata,
+    ) -> Result<UpdateResult, Error> {
+        self.0
+            .collection::<Document>(collection::MESSAGE_RECORDS)
+            .update_one(
+                doc! { "message_id": message_id.to_string() },
+                doc! { "$set": { "metadata": bson::to_document(metadata)? } },
+                None,
+            )
+            .await
+    }
+
     /// Aggregates the spending transactions
-    pub async fn get_spending_transaction(&self, transaction_id: &str, idx: u16) -> Result<Option<Document>, Error> {
+    pub async fn get_spending_transaction(
+        &self,
+        transaction_id: &TransactionId,
+        idx: u16,
+    ) -> Result<Option<Document>, Error> {
         self.0
             .collection::<Document>(collection::MESSAGE_RECORDS)
             .find_one(
                 doc! {
                     "inclusion_state": LedgerInclusionState::Included,
-                    "message.payload.data.essence.data.inputs.transaction_id": transaction_id,
+                    "message.payload.data.essence.data.inputs.transaction_id": transaction_id.to_string(),
                     "message.payload.data.essence.data.inputs.index": idx as i64
                 },
                 None,
@@ -186,12 +184,12 @@
     /// Aggregates outputs by transaction ids.
     pub async fn get_outputs_by_transaction_id(
         &self,
-        transaction_id: &str,
+        transaction_id: &TransactionId,
         idx: u16,
     ) -> Result<impl Stream<Item = Result<Document, Error>>, Error> {
         self.0.collection::<Document>(collection::MESSAGE_RECORDS).aggregate(
             vec![
-                doc! { "$match": { "message.payload.transaction_id": transaction_id } },
+                doc! { "$match": { "message.payload.transaction_id": transaction_id.to_string() } },
                 doc! { "$unwind": { "path": "$message.payload.data.essence.data.outputs", "includeArrayIndex": "message.payload.data.essence.data.outputs.idx" } },
                 doc! { "$match": { "message.payload.data.essence.data.outputs.idx": idx as i64 } },
             ],
