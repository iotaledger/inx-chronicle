// Copyright 2022 IOTA Stiftung
// SPDX-License-Identifier: Apache-2.0

use futures::{Stream, TryStreamExt};
use mongodb::{
    bson::{self, doc, Document},
    error::Error,
    options::{FindOptions, UpdateOptions},
    results::UpdateResult,
};
use serde::{Deserialize, Serialize};

use crate::{db::MongoDb, dto};

/// Chronicle Message record.
#[derive(Clone, Debug, Serialize, Deserialize)]
pub struct MessageRecord {
    /// The message.
    pub message: dto::Message,
    /// The raw bytes of the message.
    #[serde(with = "serde_bytes")]
    pub raw: Vec<u8>,
    /// The message's metadata.
    pub metadata: Option<MessageMetadata>,
}

impl MessageRecord {
    /// The stardust messages collection name.
    pub const COLLECTION: &'static str = "stardust_messages";

    /// Creates a new message record.
    pub fn new(message: dto::Message, raw: Vec<u8>) -> Self {
        Self {
            message,
            raw,
            metadata: None,
        }
    }
}

#[cfg(feature = "inx")]
impl TryFrom<inx::proto::Message> for MessageRecord {
    type Error = inx::Error;

    fn try_from(value: inx::proto::Message) -> Result<Self, Self::Error> {
        let (message, raw_message) = value.try_into()?;
        Ok(Self::new(message.message.into(), raw_message))
    }
}

#[cfg(feature = "inx")]
impl TryFrom<(inx::proto::RawMessage, inx::proto::MessageMetadata)> for MessageRecord {
    type Error = inx::Error;

    fn try_from(
        (raw_message, metadata): (inx::proto::RawMessage, inx::proto::MessageMetadata),
    ) -> Result<Self, Self::Error> {
        let message = bee_message_stardust::Message::try_from(raw_message.clone())?;
        Ok(Self {
            message: message.into(),
            raw: raw_message.data,
            metadata: Some(inx::MessageMetadata::try_from(metadata)?.into()),
        })
    }
}

/// Message metadata.
#[derive(Clone, Debug, Serialize, Deserialize)]
pub struct MessageMetadata {
    /// Status of the solidification process.
    pub is_solid: bool,
    /// Indicates that the message should be promoted.
    pub should_promote: bool,
    /// Indicates that the message should be reattached.
    pub should_reattach: bool,
    /// The milestone index referencing the message.
    pub referenced_by_milestone_index: u32,
    /// The corresponding milestone index.
    pub milestone_index: u32,
    /// The inclusion state of the message.
    pub inclusion_state: dto::LedgerInclusionState,
    /// If the ledger inclusion state is conflicting, the reason for the conflict.
    pub conflict_reason: Option<dto::ConflictReason>,
}

/// A result received when querying for a single output.
#[derive(Clone, Debug, Serialize, Deserialize)]
pub struct OutputResult {
    /// The id of the message this output came from.
    pub message_id: dto::MessageId,
    /// The metadata of the message this output came from.
    pub metadata: Option<MessageMetadata>,
    /// The output.
    pub output: dto::Output,
}

#[cfg(feature = "inx")]
impl From<inx::MessageMetadata> for MessageMetadata {
    fn from(metadata: inx::MessageMetadata) -> Self {
        Self {
            is_solid: metadata.is_solid,
            should_promote: metadata.should_promote,
            should_reattach: metadata.should_reattach,
            referenced_by_milestone_index: metadata.referenced_by_milestone_index,
            milestone_index: metadata.milestone_index,
            inclusion_state: match metadata.ledger_inclusion_state {
                inx::LedgerInclusionState::Included => LedgerInclusionState::Included,
                inx::LedgerInclusionState::NoTransaction => LedgerInclusionState::NoTransaction,
                inx::LedgerInclusionState::Conflicting => LedgerInclusionState::Conflicting,
            },
            conflict_reason: match metadata.conflict_reason {
                inx::ConflictReason::None => None,
                inx::ConflictReason::InputAlreadySpent => Some(ConflictReason::InputUtxoAlreadySpent),
                inx::ConflictReason::InputAlreadySpentInThisMilestone => {
                    Some(ConflictReason::InputUtxoAlreadySpentInThisMilestone)
                }
                inx::ConflictReason::InputNotFound => Some(ConflictReason::InputUtxoNotFound),
                inx::ConflictReason::InputOutputSumMismatch => todo!(),
                inx::ConflictReason::InvalidSignature => Some(ConflictReason::InvalidSignature),
                inx::ConflictReason::InvalidNetworkId => todo!(),
                inx::ConflictReason::SemanticValidationFailed => Some(ConflictReason::SemanticValidationFailed),
            },
        }
    }
}

impl MongoDb {
    /// Get milestone with index.
    pub async fn get_message(&self, message_id: &dto::MessageId) -> Result<Option<MessageRecord>, Error> {
        self.0
            .collection::<MessageRecord>(MessageRecord::COLLECTION)
            .find_one(doc! {"message.id": bson::to_bson(message_id)?}, None)
            .await
    }

    /// Get the children of a message.
    pub async fn get_message_children(
        &self,
        message_id: &dto::MessageId,
        page_size: usize,
        page: usize,
    ) -> Result<impl Stream<Item = Result<MessageRecord, Error>>, Error> {
        self.0
            .collection::<MessageRecord>(MessageRecord::COLLECTION)
            .find(
                doc! {"message.parents": bson::to_bson(message_id)?},
                FindOptions::builder()
                    .skip((page_size * page) as u64)
                    .sort(doc! {"milestone_index": -1})
                    .limit(page_size as i64)
                    .build(),
            )
            .await
    }

    /// Upserts a [`MessageRecord`] to the database.
    pub async fn upsert_message_record(&self, message_record: &MessageRecord) -> Result<UpdateResult, Error> {
        self.0
            .collection::<MessageRecord>(MessageRecord::COLLECTION)
            .update_one(
                doc! { "_id": bson::to_bson(&message_record.message.id)? },
                doc! { "$set": bson::to_document(message_record)? },
                UpdateOptions::builder().upsert(true).build(),
            )
            .await
    }

    /// Updates a [`MessageRecord`] with [`MessageMetadata`].
    pub async fn update_message_metadata(
        &self,
        message_id: &dto::MessageId,
        metadata: &MessageMetadata,
    ) -> Result<UpdateResult, Error> {
        self.0
            .collection::<MessageRecord>(MessageRecord::COLLECTION)
            .update_one(
                doc! { "message.id": bson::to_bson(message_id)? },
                doc! { "$set": { "metadata": bson::to_document(metadata)? } },
                None,
            )
            .await
    }

    /// Aggregates the spending transactions
    pub async fn get_spending_transaction(
        &self,
        transaction_id: &dto::TransactionId,
        idx: u16,
    ) -> Result<Option<MessageRecord>, Error> {
        self.0
            .collection::<MessageRecord>(MessageRecord::COLLECTION)
            .find_one(
                doc! {
                    "inclusion_state": dto::LedgerInclusionState::Included,
                    "message.payload.essence.inputs.transaction_id": bson::to_bson(transaction_id)?,
                    "message.payload.essence.inputs.index": bson::to_bson(&idx)?
                },
                None,
            )
            .await
    }

    /// Finds the message that included a transaction.
    pub async fn get_message_for_transaction(
        &self,
        transaction_id: &dto::TransactionId,
    ) -> Result<Option<MessageRecord>, Error> {
        self.0
            .collection::<MessageRecord>(MessageRecord::COLLECTION)
            .find_one(
                doc! {
                    "inclusion_state": dto::LedgerInclusionState::Included,
                    "message.payload.transaction_id": bson::to_bson(transaction_id)?,
                },
                None,
            )
            .await
    }

    /// Aggregates outputs by transaction ids.
    pub async fn get_output(
        &self,
        transaction_id: &dto::TransactionId,
        idx: u16,
    ) -> Result<Option<OutputResult>, Error> {
        Ok(self.0.collection::<MessageRecord>(MessageRecord::COLLECTION).aggregate(
            vec![
                doc! { "$match": { "message.payload.transaction_id": bson::to_bson(transaction_id)? } },
                doc! { "$unwind": { "path": "$message.payload.essence.outputs", "includeArrayIndex": "message.payload.essence.outputs.idx" } },
                doc! { "$match": { "message.payload.essence.outputs.idx": bson::to_bson(&idx)? } },
                doc! { "$project": { "message_id": "$message.id", "metadata": "$metadata", "output": "$message.payload.essence.outputs" } },
            ],
            None,
        )
        .await?
        .try_next()
        .await?
        .map(bson::from_document)
        .transpose()?)
    }

    /// Aggregates the transaction history for an address.
    pub async fn get_transaction_history(
        &self,
        address: &dto::Address,
        page_size: usize,
        page: usize,
        start_milestone: u32,
        end_milestone: u32,
    ) -> Result<impl Stream<Item = Result<Document, Error>>, Error> {
        self.0
        .collection::<MessageRecord>(MessageRecord::COLLECTION)
        .aggregate(vec![
            // Only outputs for this address
            doc! { "$match": {
                "milestone_index": { "$gt": start_milestone, "$lt": end_milestone },
                "inclusion_state": dto::LedgerInclusionState::Included, 
                "message.payload.essence.outputs.address": bson::to_bson(&address)?
            } },
            doc! { "$set": {
                "message.payload.essence.outputs": {
                    "$filter": {
                        "input": "$message.payload.essence.outputs",
                        "as": "output",
                        "cond": { "$eq": [ "$$output.address", bson::to_bson(&address)? ] }
                    }
                }
            } },
            // One result per output
            doc! { "$unwind": { "path": "$message.payload.essence.outputs", "includeArrayIndex": "message.payload.essence.outputs.idx" } },
            // Lookup spending inputs for each output, if they exist
            doc! { "$lookup": {
                "from": "stardust_messages",
                // Keep track of the output id
                "let": { "transaction_id": "$message.payload.transaction_id", "index": "$message.payload.essence.outputs.idx" },
                "pipeline": [
                    // Match using the output's index
                    { "$match": { 
                        "inclusion_state": dto::LedgerInclusionState::Included, 
                        "message.payload.essence.inputs.transaction_id": "$$transaction_id",
                        "message.payload.essence.inputs.index": "$$index"
                    } },
                    { "$set": {
                        "message.payload.essence.inputs": {
                            "$filter": {
                                "input": "$message.payload.essence.inputs",
                                "as": "input",
                                "cond": { "$and": {
                                    "$eq": [ "$$input.transaction_id", "$$transaction_id" ],
                                    "$eq": [ "$$input.index", "$$index" ],
                                } }
                            }
                        }
                    } },
                    // One result per spending input
                    { "$unwind": { "path": "$message.payload.essence.outputs", "includeArrayIndex": "message.payload.essence.outputs.idx" } },
                ],
                // Store the result
                "as": "spending_transaction"
            } },
            // Add a null spending transaction so that unwind will create two records
            doc! { "$set": { "spending_transaction": { "$concatArrays": [ "$spending_transaction", [ null ] ] } } },
            // Unwind the outputs into one or two results
            doc! { "$unwind": { "path": "$spending_transaction", "preserveNullAndEmptyArrays": true } },
            // Replace the milestone index with the spending transaction's milestone index if there is one
            doc! { "$set": { 
                "milestone_index": { "$cond": [ { "$not": [ "$spending_transaction" ] }, "$milestone_index", "$spending_transaction.0.milestone_index" ] } 
            } },
            doc! { "$sort": { "milestone_index": -1 } },
            doc! { "$skip": (page_size * page) as i64 },
            doc! { "$limit": page_size as i64 },
        ], None)
        .await
    }
}

#[cfg(feature = "api-analytics")]
impl MongoDb {
    /// Create aggregate statistics of all addresses.
    pub async fn aggregate_addresses(
        &self,
        start_milestone: u32,
        end_milestone: u32,
    ) -> Result<Option<Document>, Error> {
        self.0.collection::<MessageRecord>(MessageRecord::COLLECTION)
        .aggregate(
            vec![
                doc! { "$match": {
                    "inclusion_state": dto::LedgerInclusionState::Included,
                    "milestone_index": { "$gt": start_milestone, "$lt": end_milestone },
                    "message.payload.kind": "transaction",
                } },
                doc! { "$unwind": { "path": "$message.payload.essence.inputs", "includeArrayIndex": "message.payload.essence.inputs.idx" } },
                doc! { "$lookup": {
                    "from": "stardust_messages",
                    "let": { "transaction_id": "$message.payload.essence.inputs.transaction_id", "index": "$message.payload.essence.inputs.index" },
                    "pipeline": [
                        { "$match": { 
                            "inclusion_state": dto::LedgerInclusionState::Included, 
                            "message.payload.transaction_id": "$$transaction_id",
                        } },
                        { "$set": {
                            "message.payload.essence.outputs": {
                                "$arrayElemAt": [
                                    "$message.payload.essence.outputs",
                                    "$$index"
                                ]
                            }
                        } },
                    ],
                    "as": "spent_transaction"
                } },
                doc! { "$set": { "send_address": "$spent_transaction.message.payload.essence.outputs.address" } },
                doc! { "$unwind": { "path": "$message.payload.essence.outputs", "includeArrayIndex": "message.payload.essence.outputs.idx" } },
                doc! { "$set": { "recv_address": "$message.payload.essence.outputs.address" } },
                doc! { "$facet": {
                    "total": [
                        { "$set": { "address": ["$send_address", "$recv_address"] } },
                        { "$unwind": { "path": "$address" } },
                        { "$group" : {
                            "_id": "$address",
                            "addresses": { "$count": { } }
                        }},
                    ],
                    "recv": [
                        { "$group" : {
                            "_id": "$recv_address",
                            "addresses": { "$count": { } }
                        }},
                    ],
                    "send": [
                        { "$group" : {
                            "_id": "$send_address",
                            "addresses": { "$count": { } }
                        }},
                    ],
                } },
                doc! { "$project": {
                    "total_addresses": { "$arrayElemAt": ["$total.addresses", 0] },
                    "recv_addresses": { "$arrayElemAt": ["$recv.addresses", 0] },
                    "send_addresses": { "$arrayElemAt": ["$send.addresses", 0] },
                } },
            ],
            None,
        )
        .await?.try_next().await
    }
<<<<<<< HEAD
=======
}

impl From<inx::MessageMetadata> for MessageMetadata {
    fn from(metadata: inx::MessageMetadata) -> Self {
        Self {
            is_solid: metadata.is_solid,
            should_promote: metadata.should_promote,
            should_reattach: metadata.should_reattach,
            referenced_by_milestone_index: metadata.referenced_by_milestone_index,
            milestone_index: metadata.milestone_index,
            inclusion_state: match metadata.ledger_inclusion_state {
                inx::LedgerInclusionState::Included => dto::LedgerInclusionState::Included,
                inx::LedgerInclusionState::NoTransaction => dto::LedgerInclusionState::NoTransaction,
                inx::LedgerInclusionState::Conflicting => dto::LedgerInclusionState::Conflicting,
            },
            conflict_reason: match metadata.conflict_reason {
                inx::ConflictReason::None => None,
                inx::ConflictReason::InputAlreadySpent => Some(dto::ConflictReason::InputUtxoAlreadySpent),
                inx::ConflictReason::InputAlreadySpentInThisMilestone => {
                    Some(dto::ConflictReason::InputUtxoAlreadySpentInThisMilestone)
                }
                inx::ConflictReason::InputNotFound => Some(dto::ConflictReason::InputUtxoNotFound),
                inx::ConflictReason::InputOutputSumMismatch => Some(dto::ConflictReason::CreatedConsumedAmountMismatch),
                inx::ConflictReason::InvalidSignature => Some(dto::ConflictReason::InvalidSignature),
                inx::ConflictReason::TimelockNotExpired => Some(dto::ConflictReason::TimelockNotExpired),
                inx::ConflictReason::InvalidNativeTokens => Some(dto::ConflictReason::InvalidNativeTokens),
                inx::ConflictReason::ReturnAmountNotFulfilled => {
                    Some(dto::ConflictReason::StorageDepositReturnUnfulfilled)
                }
                inx::ConflictReason::InvalidInputUnlock => Some(dto::ConflictReason::InvalidUnlockBlock),
                inx::ConflictReason::InvalidInputsCommitment => Some(dto::ConflictReason::InputsCommitmentsMismatch),
                inx::ConflictReason::InvalidSender => Some(dto::ConflictReason::UnverifiedSender),
                inx::ConflictReason::InvalidChainStateTransition => {
                    Some(dto::ConflictReason::InvalidChainStateTransition)
                }
                inx::ConflictReason::SemanticValidationFailed => Some(dto::ConflictReason::SemanticValidationFailed),
            },
        }
    }
>>>>>>> e5097d71
}<|MERGE_RESOLUTION|>--- conflicted
+++ resolved
@@ -104,21 +104,31 @@
             referenced_by_milestone_index: metadata.referenced_by_milestone_index,
             milestone_index: metadata.milestone_index,
             inclusion_state: match metadata.ledger_inclusion_state {
-                inx::LedgerInclusionState::Included => LedgerInclusionState::Included,
-                inx::LedgerInclusionState::NoTransaction => LedgerInclusionState::NoTransaction,
-                inx::LedgerInclusionState::Conflicting => LedgerInclusionState::Conflicting,
+                inx::LedgerInclusionState::Included => dto::LedgerInclusionState::Included,
+                inx::LedgerInclusionState::NoTransaction => dto::LedgerInclusionState::NoTransaction,
+                inx::LedgerInclusionState::Conflicting => dto::LedgerInclusionState::Conflicting,
             },
             conflict_reason: match metadata.conflict_reason {
                 inx::ConflictReason::None => None,
-                inx::ConflictReason::InputAlreadySpent => Some(ConflictReason::InputUtxoAlreadySpent),
+                inx::ConflictReason::InputAlreadySpent => Some(dto::ConflictReason::InputUtxoAlreadySpent),
                 inx::ConflictReason::InputAlreadySpentInThisMilestone => {
-                    Some(ConflictReason::InputUtxoAlreadySpentInThisMilestone)
+                    Some(dto::ConflictReason::InputUtxoAlreadySpentInThisMilestone)
                 }
-                inx::ConflictReason::InputNotFound => Some(ConflictReason::InputUtxoNotFound),
-                inx::ConflictReason::InputOutputSumMismatch => todo!(),
-                inx::ConflictReason::InvalidSignature => Some(ConflictReason::InvalidSignature),
-                inx::ConflictReason::InvalidNetworkId => todo!(),
-                inx::ConflictReason::SemanticValidationFailed => Some(ConflictReason::SemanticValidationFailed),
+                inx::ConflictReason::InputNotFound => Some(dto::ConflictReason::InputUtxoNotFound),
+                inx::ConflictReason::InputOutputSumMismatch => Some(dto::ConflictReason::CreatedConsumedAmountMismatch),
+                inx::ConflictReason::InvalidSignature => Some(dto::ConflictReason::InvalidSignature),
+                inx::ConflictReason::TimelockNotExpired => Some(dto::ConflictReason::TimelockNotExpired),
+                inx::ConflictReason::InvalidNativeTokens => Some(dto::ConflictReason::InvalidNativeTokens),
+                inx::ConflictReason::ReturnAmountNotFulfilled => {
+                    Some(dto::ConflictReason::StorageDepositReturnUnfulfilled)
+                }
+                inx::ConflictReason::InvalidInputUnlock => Some(dto::ConflictReason::InvalidUnlockBlock),
+                inx::ConflictReason::InvalidInputsCommitment => Some(dto::ConflictReason::InputsCommitmentsMismatch),
+                inx::ConflictReason::InvalidSender => Some(dto::ConflictReason::UnverifiedSender),
+                inx::ConflictReason::InvalidChainStateTransition => {
+                    Some(dto::ConflictReason::InvalidChainStateTransition)
+                }
+                inx::ConflictReason::SemanticValidationFailed => Some(dto::ConflictReason::SemanticValidationFailed),
             },
         }
     }
@@ -385,46 +395,4 @@
         )
         .await?.try_next().await
     }
-<<<<<<< HEAD
-=======
-}
-
-impl From<inx::MessageMetadata> for MessageMetadata {
-    fn from(metadata: inx::MessageMetadata) -> Self {
-        Self {
-            is_solid: metadata.is_solid,
-            should_promote: metadata.should_promote,
-            should_reattach: metadata.should_reattach,
-            referenced_by_milestone_index: metadata.referenced_by_milestone_index,
-            milestone_index: metadata.milestone_index,
-            inclusion_state: match metadata.ledger_inclusion_state {
-                inx::LedgerInclusionState::Included => dto::LedgerInclusionState::Included,
-                inx::LedgerInclusionState::NoTransaction => dto::LedgerInclusionState::NoTransaction,
-                inx::LedgerInclusionState::Conflicting => dto::LedgerInclusionState::Conflicting,
-            },
-            conflict_reason: match metadata.conflict_reason {
-                inx::ConflictReason::None => None,
-                inx::ConflictReason::InputAlreadySpent => Some(dto::ConflictReason::InputUtxoAlreadySpent),
-                inx::ConflictReason::InputAlreadySpentInThisMilestone => {
-                    Some(dto::ConflictReason::InputUtxoAlreadySpentInThisMilestone)
-                }
-                inx::ConflictReason::InputNotFound => Some(dto::ConflictReason::InputUtxoNotFound),
-                inx::ConflictReason::InputOutputSumMismatch => Some(dto::ConflictReason::CreatedConsumedAmountMismatch),
-                inx::ConflictReason::InvalidSignature => Some(dto::ConflictReason::InvalidSignature),
-                inx::ConflictReason::TimelockNotExpired => Some(dto::ConflictReason::TimelockNotExpired),
-                inx::ConflictReason::InvalidNativeTokens => Some(dto::ConflictReason::InvalidNativeTokens),
-                inx::ConflictReason::ReturnAmountNotFulfilled => {
-                    Some(dto::ConflictReason::StorageDepositReturnUnfulfilled)
-                }
-                inx::ConflictReason::InvalidInputUnlock => Some(dto::ConflictReason::InvalidUnlockBlock),
-                inx::ConflictReason::InvalidInputsCommitment => Some(dto::ConflictReason::InputsCommitmentsMismatch),
-                inx::ConflictReason::InvalidSender => Some(dto::ConflictReason::UnverifiedSender),
-                inx::ConflictReason::InvalidChainStateTransition => {
-                    Some(dto::ConflictReason::InvalidChainStateTransition)
-                }
-                inx::ConflictReason::SemanticValidationFailed => Some(dto::ConflictReason::SemanticValidationFailed),
-            },
-        }
-    }
->>>>>>> e5097d71
 }