// Copyright 2022 IOTA Stiftung
// SPDX-License-Identifier: Apache-2.0

use futures::Stream;
use mongodb::{
    bson::{self, doc, Bson, Document},
    error::Error,
    options::{FindOptions, IndexOptions, UpdateOptions},
    IndexModel,
};
use serde::{Deserialize, Serialize};

use crate::{
    db::MongoDb,
    types::{
        ledger::{MilestoneIndexTimestamp, OutputWithMetadata},
        stardust::block::{Address, OutputId, UnlockConditionType},
        tangle::MilestoneIndex,
    },
};

/// Contains all information related to an output.
#[derive(Clone, Debug, Eq, PartialEq, Serialize, Deserialize)]
struct LedgerUpdateDocument {
    address: Address,
    output_id: OutputId,
    at: MilestoneIndexTimestamp,
    #[serde(with = "crate::types::util::stringify")]
    amount: u64,
    unlock_condition_type: UnlockConditionType,
    is_spent: bool,
}

impl LedgerUpdateDocument {
    /// The stardust outputs collection name.
    const COLLECTION: &'static str = "stardust_ledger_updates";
}

#[derive(Clone, Debug, Serialize, Deserialize)]
#[allow(missing_docs)]
pub struct LedgerUpdatePerAddressRecord {
    pub output_id: OutputId,
    pub at: MilestoneIndexTimestamp,
    pub is_spent: bool,
}

#[derive(Clone, Debug, Serialize, Deserialize)]
#[allow(missing_docs)]
pub struct LedgerUpdatePerMilestoneRecord {
    pub address: Address,
    pub output_id: OutputId,
    pub is_spent: bool,
}

#[allow(missing_docs)]
#[derive(Copy, Clone, Debug)]
pub enum SortOrder {
    Newest,
    Oldest,
}

impl SortOrder {
    fn is_newest(&self) -> bool {
        matches!(self, SortOrder::Newest)
    }

    #[allow(dead_code)]
    fn is_oldest(&self) -> bool {
        matches!(self, SortOrder::Oldest)
    }
}

impl From<SortOrder> for Bson {
    fn from(value: SortOrder) -> Self {
        match value {
            SortOrder::Newest => Bson::Int32(-1),
            SortOrder::Oldest => Bson::Int32(1),
        }
    }
}

fn ledger_index() -> Document {
    doc! { "address": 1, "at.milestone_index": -1, "output_id": 1 }
}

fn inverse_ledger_index() -> Document {
    doc! { "address": -1, "at.milestone_index": 1, "output_id": -1 }
}

/// Queries that are related to [`Output`](crate::types::stardust::block::Output)s.
impl MongoDb {
    /// Creates ledger update indexes.
    pub async fn create_ledger_update_indexes(&self) -> Result<(), Error> {
        let collection = self
            .0
            .collection::<LedgerUpdateDocument>(LedgerUpdateDocument::COLLECTION);

        collection
            .create_index(
                IndexModel::builder()
                    .keys(ledger_index())
                    .options(
                        IndexOptions::builder()
                            // An output can be spent within the same milestone that it was created in.
                            .unique(false)
                            .name("ledger_index".to_string())
                            .build(),
                    )
                    .build(),
                None,
            )
            .await?;

<<<<<<< HEAD
=======
        collection
            .create_index(
                IndexModel::builder()
                    .keys(doc! { "output_id": 1, "is_spent": 1, "unlock_condition": 1 })
                    .options(
                        IndexOptions::builder()
                            // An output can be spent and unspent only once.
                            .unique(true)
                            .name("id_index".to_string())
                            .build(),
                    )
                    .build(),
                None,
            )
            .await?;

>>>>>>> e0145b37
        Ok(())
    }

    /// Upserts a [`Output`](crate::types::stardust::block::Output) together with its associated
    /// [`OutputMetadata`](crate::types::ledger::OutputMetadata).
    pub async fn insert_ledger_updates(
        &self,
        deltas: impl IntoIterator<Item = OutputWithMetadata>,
    ) -> Result<(), Error> {
        for delta in deltas {
            self.insert_output(delta.clone()).await?;
            // Ledger updates
<<<<<<< HEAD
            for owner in delta.output.owning_addresses() {
                let doc = LedgerUpdateDocument {
                    address: owner,
                    output_id: delta.metadata.output_id,
                    at: delta.metadata.spent.map(|s| s.spent).unwrap_or(delta.metadata.booked),
                    is_spent: delta.metadata.spent.is_some(),
=======
            for (address, unlock_condition) in output.owning_addresses() {
                let ledger_update_document = LedgerUpdateDocument {
                    address,
                    output_id: metadata.output_id,
                    at,
                    is_spent,
                    amount: output.amount(),
                    unlock_condition_type: unlock_condition,
>>>>>>> e0145b37
                };
                self.0
                    .collection::<LedgerUpdateDocument>(LedgerUpdateDocument::COLLECTION)
                    .update_one(
                        doc! { "address": &doc.address, "output_id": &doc.output_id, "at.milestone_index": &doc.at.milestone_index },
                        doc! { "$setOnInsert": bson::to_document(&doc)? },
                        UpdateOptions::builder().upsert(true).build(),
                    )
                    .await?;
            }
        }

        Ok(())
    }

    /// Streams updates to the ledger for a given address.
    pub async fn stream_ledger_updates_for_address(
        &self,
        address: &Address,
        page_size: usize,
        start_milestone_index: Option<MilestoneIndex>,
        start_output_id: Option<OutputId>,
        order: SortOrder,
    ) -> Result<impl Stream<Item = Result<LedgerUpdatePerAddressRecord, Error>>, Error> {
        let mut filter = doc! {
            "address": { "$eq": address },
        };
        if let Some(milestone_index) = start_milestone_index {
            match order {
                SortOrder::Newest => {
                    filter.insert("at.milestone_index", doc! { "$lte": milestone_index });
                }
                SortOrder::Oldest => {
                    filter.insert("at.milestone_index", doc! { "$gte": milestone_index });
                }
            }
        }
        if let Some(output_id) = start_output_id {
            match order {
                SortOrder::Newest => {
                    filter.insert("output_id", doc! { "$lte": output_id });
                }
                SortOrder::Oldest => {
                    filter.insert("output_id", doc! { "$gte": output_id });
                }
            }
        }

        let options = FindOptions::builder()
            .limit(page_size as i64)
            .sort(if order.is_newest() {
                inverse_ledger_index()
            } else {
                ledger_index()
            })
            .build();

        self.0
            .collection::<LedgerUpdatePerAddressRecord>(LedgerUpdateDocument::COLLECTION)
            .find(filter, options)
            .await
    }

    /// Streams updates to the ledger for a given milestone index.
    pub async fn stream_ledger_updates_for_index(
        &self,
        milestone_index: MilestoneIndex,
    ) -> Result<impl Stream<Item = Result<LedgerUpdatePerMilestoneRecord, Error>>, Error> {
        self.0
            .collection::<LedgerUpdatePerMilestoneRecord>(LedgerUpdateDocument::COLLECTION)
            .find(
                doc! {
                    "at.milestone_index": { "$eq": milestone_index },
                },
                None,
            )
            .await
    }

    /// Streams updates to the ledger for a given milestone index (sorted by [`OutputId`]).
    pub async fn stream_ledger_updates_for_index_paginated(
        &self,
        milestone_index: MilestoneIndex,
        page_size: usize,
        start_output_id: Option<OutputId>,
        order: SortOrder,
    ) -> Result<impl Stream<Item = Result<LedgerUpdatePerMilestoneRecord, Error>>, Error> {
        let mut filter = doc! {
            "at.milestone_index": { "$eq": milestone_index }
        };
        if let Some(output_id) = start_output_id {
            match order {
                SortOrder::Newest => {
                    filter.insert("output_id", doc! { "$lte": output_id });
                }
                SortOrder::Oldest => {
                    filter.insert("output_id", doc! { "$gte": output_id });
                }
            }
        }

        let options = FindOptions::builder()
            .limit(page_size as i64)
            .sort(if order.is_newest() {
                inverse_ledger_index()
            } else {
                ledger_index()
            })
            .build();

        self.0
            .collection::<LedgerUpdatePerMilestoneRecord>(LedgerUpdateDocument::COLLECTION)
            .find(filter, options)
            .await
    }
}

#[cfg(feature = "analytics")]
mod analytics {
    use futures::TryStreamExt;
    use mongodb::bson;

    use super::*;
    use crate::types::stardust::milestone::MilestoneTimestamp;

    /// Address analytics result.

    #[derive(Copy, Clone, Debug, Serialize, Deserialize)]
    pub struct AddressAnalyticsResult {
        /// The number of addresses used in the time period.
        pub total_addresses: u64,
        /// The number of addresses that received tokens in the time period.
        pub recv_addresses: u64,
        /// The number of addresses that sent tokens in the time period.
        pub send_addresses: u64,
    }

    impl MongoDb {
        /// Create aggregate statistics of all addresses.
        pub async fn get_address_analytics(
            &self,
            start_timestamp: MilestoneTimestamp,
            end_timestamp: MilestoneTimestamp,
        ) -> Result<Option<AddressAnalyticsResult>, Error> {
            Ok(self
                .0
                .collection::<LedgerUpdateDocument>(LedgerUpdateDocument::COLLECTION)
                .aggregate(
                    vec![
                        doc! { "$match": { "at.milestone_timestamp": { "$gt": start_timestamp, "$lt": end_timestamp } } },
                        doc! { "$facet": {
                            "total": [
                                { "$group" : {
                                    "_id": "$address",
                                    "transfers": { "$count": { } }
                                }},
                            ],
                            "recv": [
                                { "$match": { "is_spent": false } },
                                { "$group" : {
                                    "_id": "$address",
                                    "transfers": { "$count": { } }
                                }},
                            ],
                            "send": [
                                { "$match": { "is_spent": true } },
                                { "$group" : {
                                    "_id": "$address",
                                    "transfers": { "$count": { } }
                                }},
                            ],
                        } },
                        doc! { "$project": {
                            "total_addresses": { "$size": "$total.transfers" },
                            "recv_addresses": { "$size": "$recv.transfers" },
                            "send_addresses": { "$size": "$send.transfers" },
                        } },
                    ],
                    None,
                )
                .await?
                .try_next()
                .await?
                .map(bson::from_document)
                .transpose()?)
        }
    }
}<|MERGE_RESOLUTION|>--- conflicted
+++ resolved
@@ -111,8 +111,6 @@
             )
             .await?;
 
-<<<<<<< HEAD
-=======
         collection
             .create_index(
                 IndexModel::builder()
@@ -129,7 +127,6 @@
             )
             .await?;
 
->>>>>>> e0145b37
         Ok(())
     }
 
@@ -142,28 +139,19 @@
         for delta in deltas {
             self.insert_output(delta.clone()).await?;
             // Ledger updates
-<<<<<<< HEAD
-            for owner in delta.output.owning_addresses() {
+            for (address, unlock_condition) in delta.output.owning_addresses() {
                 let doc = LedgerUpdateDocument {
-                    address: owner,
+                    address,
                     output_id: delta.metadata.output_id,
                     at: delta.metadata.spent.map(|s| s.spent).unwrap_or(delta.metadata.booked),
                     is_spent: delta.metadata.spent.is_some(),
-=======
-            for (address, unlock_condition) in output.owning_addresses() {
-                let ledger_update_document = LedgerUpdateDocument {
-                    address,
-                    output_id: metadata.output_id,
-                    at,
-                    is_spent,
-                    amount: output.amount(),
+                    amount: delta.output.amount(),
                     unlock_condition_type: unlock_condition,
->>>>>>> e0145b37
                 };
                 self.0
                     .collection::<LedgerUpdateDocument>(LedgerUpdateDocument::COLLECTION)
                     .update_one(
-                        doc! { "address": &doc.address, "output_id": &doc.output_id, "at.milestone_index": &doc.at.milestone_index },
+                        doc! { "output_id": &doc.output_id, "is_spent": &doc.is_spent, "unlock_condition": bson::to_document(&doc.unlock_condition_type)? },
                         doc! { "$setOnInsert": bson::to_document(&doc)? },
                         UpdateOptions::builder().upsert(true).build(),
                     )
