--- conflicted
+++ resolved
@@ -132,34 +132,21 @@
     pub async fn insert_ledger_updates(&self, deltas: impl IntoIterator<Item = LedgerUpdate>) -> Result<(), Error> {
         // TODO: Use `insert_many` and `update_many` to increase write performance.
 
-<<<<<<< HEAD
         for delta in deltas {
-=======
-        for OutputWithMetadata { output, metadata } in outputs_with_metadata {
-            let at = metadata.spent.map_or(metadata.booked, |s| s.spent);
-            let is_spent = metadata.spent.is_some();
-
->>>>>>> 99ddb462
             // Ledger updates
             for owner in delta.output.owning_addresses() {
                 let ledger_update_document = LedgerUpdateDocument {
                     address: owner,
-<<<<<<< HEAD
                     output_id: delta.output_id,
                     at: delta.spent.unwrap_or(delta.booked),
                     is_spent: delta.spent.is_some(),
-=======
-                    output_id: metadata.output_id,
-                    at,
-                    is_spent,
->>>>>>> 99ddb462
                 };
 
                 let _ = self
                     .0
                     .collection::<LedgerUpdateDocument>(LedgerUpdateDocument::COLLECTION)
                     .update_one(
-                        doc! { "output_id": metadata.output_id, "is_spent": is_spent },
+                        doc! { "output_id": delta.output_id, "is_spent": delta.spent.is_some() },
                         doc! { "$setOnInsert": bson::to_document(&ledger_update_document)? },
                         UpdateOptions::builder().upsert(true).build(),
                     )
