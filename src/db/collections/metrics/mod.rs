--- conflicted
+++ resolved
@@ -16,15 +16,10 @@
 pub struct SyncMetrics {
     pub time: DateTime<Utc>,
     pub milestone_index: MilestoneIndex,
-<<<<<<< HEAD
-    pub sync_time: u64,
-    #[influxdb(tag)]
-=======
     pub milestone_time: u64,
     #[cfg(feature = "analytics")]
     pub analytics_time: u64,
-    #[cfg_attr(feature = "influxdb", influxdb(tag))]
->>>>>>> e94c1715
+    #[influxdb(tag)]
     pub chronicle_version: String,
     #[influxdb(tag)]
     pub network_name: String,
