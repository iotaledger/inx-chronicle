--- conflicted
+++ resolved
@@ -365,499 +365,6 @@
     }
 }
 
-<<<<<<< HEAD
-#[cfg(feature = "analytics")]
-mod analytics {
-    use decimal::d128;
-
-    use super::*;
-    use crate::{
-        db::{
-            collections::analytics::{
-                AddressActivityAnalytics, AddressAnalytics, BaseTokenActivityAnalytics, LedgerOutputAnalytics,
-                LedgerSizeAnalytics, OutputActivityAnalytics, UnclaimedTokensAnalytics, UnlockConditionAnalytics,
-            },
-            mongodb::MongoDbCollectionExt,
-        },
-        types::{
-            stardust::block::output::{AliasId, NftId},
-            tangle::MilestoneIndex,
-        },
-    };
-    #[derive(Clone, Debug, Default, Serialize, Deserialize)]
-    pub struct OutputAnalyticsResult {
-        pub count: u64,
-        pub total_value: String,
-    }
-
-    impl OutputCollection {
-        /// Gathers output analytics.
-        #[tracing::instrument(skip(self), err, level = "trace")]
-        pub async fn get_base_token_activity_analytics(
-            &self,
-            milestone_index: MilestoneIndex,
-        ) -> Result<BaseTokenActivityAnalytics, Error> {
-            Ok(self
-                .aggregate(
-                    vec![
-                        doc! { "$match": {
-                            "$or": [
-                                { "metadata.booked.milestone_index": milestone_index },
-                                { "metadata.spent_metadata.spent.milestone_index": milestone_index },
-                            ]
-                        } },
-                        doc! { "$set": { "kind": {
-                            "$cond": [
-                                { "$eq": [ "$metadata.spent_metadata.spent.milestone_index", milestone_index ] },
-                                "consumed_output",
-                                "created_output"
-                            ]
-                        } } },
-                        // Re-assemble the inputs and outputs per transaction.
-                        doc! { "$project": {
-                            "_id": { "$cond": [ 
-                                    { "$eq": [ "$kind", "created_output" ] }, 
-                                    "$_id.transaction_id", 
-                                    "$metadata.spent_metadata.transaction_id" 
-                            ] },
-                            "address": "$details.address",
-                            "amount": { "$toDecimal": "$output.amount" },
-                            "kind": 1,
-                        } },
-                        // Note: we sum input amounts and subtract output amounts per transaction and per address. 
-                        // This way we make sure that amounts that were sent back to an input address within the 
-                        // same transaction get subtracted and are not falsely counted as a token transfer.
-                        doc! {
-                            "$group": { 
-                                "_id": {
-                                    "tx_id": "$_id",
-                                    "address": "$address"
-                                },
-                                "booked_value": { "$sum": { 
-                                    "$cond": [ { "$eq": ["$kind", "consumed_output"] }, "$amount", 0 ] } },
-                                "transferred_value": { "$sum": {
-                                    "$cond": [ { "$eq": [ "$kind", "consumed_output" ] }, "$amount", { "$subtract": [ 0, "$amount" ] } ] 
-                                } }
-                            }
-                        },
-                        doc! {
-                            "$group": {
-                                "_id": null,
-                                "booked_value": { "$sum": "$booked_value"},
-                                "transferred_value": { "$sum": { 
-                                    "$cond": [ { "$gt": [ "$transferred_value", 0 ] }, "$transferred_value", 0 ]
-                                } }
-                            }
-                        },
-                        doc! { "$project": {
-                            "booked_value": { "$toString": "$booked_value" },
-                            "transferred_value": { "$toString": "$transferred_value" },
-                        } },
-                    ],
-                    None,
-                )
-                .await?
-                .try_next()
-                .await?
-                .unwrap_or_default())
-        }
-
-        /// Gathers ledger (unspent) output analytics.
-        #[tracing::instrument(skip(self), err, level = "trace")]
-        pub async fn get_ledger_output_analytics(
-            &self,
-            ledger_index: MilestoneIndex,
-        ) -> Result<LedgerOutputAnalytics, Error> {
-            #[derive(Default, Deserialize)]
-            struct Sums {
-                count: u64,
-                value: d128,
-            }
-
-            #[derive(Default, Deserialize)]
-            #[serde(default)]
-            struct Res {
-                basic: Sums,
-                alias: Sums,
-                foundry: Sums,
-                nft: Sums,
-                treasury: Sums,
-            }
-
-            let res = self
-                .aggregate::<Res>(
-                    vec![
-                        doc! { "$match": {
-                            "metadata.booked.milestone_index": { "$lte": ledger_index },
-                            "metadata.spent_metadata.spent.milestone_index": { "$not": { "$lte": ledger_index } }
-                        } },
-                        doc! { "$group" : {
-                            "_id": "$output.kind",
-                            "count": { "$sum": 1 },
-                            "value": { "$sum": { "$toDecimal": "$output.amount" } },
-                        } },
-                        doc! { "$group" : {
-                            "_id": null,
-                            "result": { "$addToSet": {
-                                "k": "$_id",
-                                "v": {
-                                    "count": "$count",
-                                    "value": { "$toString": "$value" },
-                                }
-                            } },
-                        } },
-                        doc! { "$replaceWith": {
-                            "$arrayToObject": "$result"
-                        } },
-                    ],
-                    None,
-                )
-                .await?
-                .try_next()
-                .await?
-                .unwrap_or_default();
-
-            Ok(crate::db::collections::analytics::LedgerOutputAnalytics {
-                basic_count: res.basic.count,
-                basic_value: res.basic.value,
-                alias_count: res.alias.count,
-                alias_value: res.alias.value,
-                foundry_count: res.foundry.count,
-                foundry_value: res.foundry.value,
-                nft_count: res.nft.count,
-                nft_value: res.nft.value,
-                treasury_count: res.treasury.count,
-                treasury_value: res.treasury.value,
-            })
-        }
-
-        /// Gathers analytics about outputs that were created/transferred/burned in the given milestone.
-        #[tracing::instrument(skip(self), err, level = "trace")]
-        pub async fn get_output_activity_analytics(
-            &self,
-            index: MilestoneIndex,
-        ) -> Result<OutputActivityAnalytics, Error> {
-            Ok(self
-                .aggregate(
-                    vec![
-                        doc! { "$match": {
-                            "$or": [
-                                { "metadata.booked.milestone_index": index },
-                                { "metadata.spent_metadata.spent.milestone_index": index },
-                            ],
-                        } },
-                        doc! { "$facet": {
-                            "nft_created": [
-                                { "$match": {
-                                    "metadata.booked.milestone_index": index,
-                                    "output.nft_id": NftId::implicit(),
-                                } },
-                                { "$group": {
-                                    "_id": null,
-                                    "count": { "$sum": 1 },
-                                } },
-                            ],
-                            "nft_changed": [
-                                { "$match": { 
-                                    "$and": [
-                                        { "output.nft_id": { "$exists": true } },
-                                        { "output.nft_id": { "$ne": NftId::implicit() } },
-                                    ]
-                                } },
-                                { "$group": {
-                                    "_id": "$output.nft_id",
-                                    "transferred": { "$sum": { "$cond": [ { "$eq": [ "$metadata.booked.milestone_index", index ] }, 1, 0 ] } },
-                                    "unspent": { "$max": { "$cond": [ { "$eq": [ "$metadata.spent_metadata", null ] }, 1, 0 ] } },
-                                } },
-                                { "$group": {
-                                    "_id": null,
-                                    "transferred": { "$sum": "$transferred" },
-                                    "destroyed": { "$sum": { "$cond": [ { "$eq": [ "$unspent", 0 ] }, 1, 0 ] } },
-                                } },
-                            ],
-                            "alias_created": [
-                                { "$match": {
-                                    "metadata.booked.milestone_index": index,
-                                    "output.alias_id": AliasId::implicit(),
-                                } },
-                                { "$group": {
-                                    "_id": null,
-                                    "count": { "$sum": 1 },
-                                } },
-                            ],
-                            "alias_changed": [
-                                { "$match": {
-                                    "$and": [
-                                        { "output.alias_id": { "$exists": true } },
-                                        { "output.alias_id": { "$ne": AliasId::implicit() } },
-                                    ]
-                                } },
-                                // Group by state indexes to find where it changed
-                                { "$group": {
-                                    "_id": { "alias_id": "$output.alias_id", "state_index": "$output.state_index" },
-                                    "total": { "$sum": { "$cond": [ { "$eq": [ "$metadata.booked.milestone_index", index ] }, 1, 0 ] } },
-                                    "unspent": { "$max": { "$cond": [ { "$eq": [ "$metadata.spent_metadata", null ] }, 1, 0 ] } },
-                                    "prev_state": { "$max": { "$cond": [ { "$lt": [ "$metadata.booked.milestone_index", index ] }, "$output.state_index", 0 ] } },
-                                } },
-                                { "$group": {
-                                    "_id": "$_id.alias_id",
-                                    "total": { "$sum": "$total" },
-                                    "state": { "$sum": { "$cond": [ { "$ne": [ "$_id.state_index", "$prev_state" ] }, 1, 0 ] } },
-                                    "unspent": { "$max": "$unspent" },
-                                } },
-                                { "$group": {
-                                    "_id": null,
-                                    "total": { "$sum": "$total" },
-                                    "state": { "$sum": "$state" },
-                                    "destroyed": { "$sum": { "$cond": [ { "$eq": [ "$unspent", 0 ] }, 1, 0 ] } },
-                                } },
-                                { "$set": { "governor": { "$subtract": [ "$total", "$state" ] } } },
-                            ],
-                        } },
-                        doc! { "$project": {
-                            "alias": {
-                                "created_count": { "$first": "$alias_created.count" },
-                                "state_changed_count": { "$first": "$alias_changed.state" },
-                                "governor_changed_count": { "$first": "$alias_changed.governor" },
-                                "destroyed_count": { "$first": "$alias_changed.destroyed" },
-                            },
-                            "nft": {
-                                "created_count": { "$first": "$nft_created.count" },
-                                "transferred_count": { "$first": "$nft_changed.transferred" },
-                                "destroyed_count": { "$first": "$nft_changed.destroyed" },
-                            },
-                        } },
-                    ],
-                    None,
-                )
-                .await?
-                .try_next()
-                .await?
-                .unwrap_or_default())
-        }
-
-        /// Gathers byte cost and storage deposit analytics.
-        #[tracing::instrument(skip(self), err, level = "trace")]
-        pub async fn get_ledger_size_analytics(
-            &self,
-            ledger_index: MilestoneIndex,
-        ) -> Result<LedgerSizeAnalytics, Error> {
-            Ok(self
-            .aggregate(
-                vec![
-                    doc! { "$match": {
-                        "metadata.booked.milestone_index": { "$lte": ledger_index },
-                        "metadata.spent_metadata.spent.milestone_index": { "$not": { "$lte": ledger_index } }
-                    } },
-                    doc! { "$group" : {
-                        "_id": null,
-                        "total_key_bytes": { "$sum": { "$toDecimal": "$details.rent_structure.num_key_bytes" } },
-                        "total_data_bytes": { "$sum": { "$toDecimal": "$details.rent_structure.num_data_bytes" } },
-                        "total_storage_deposit_value": { "$sum": { "$toDecimal": "$output.storage_deposit_return_unlock_condition.amount" } },
-                    } },
-                    doc! { "$project": {
-                        "total_storage_deposit_value": { "$toString": "$total_storage_deposit_value" },
-                        "total_key_bytes": { "$toString": "$total_key_bytes" },
-                        "total_data_bytes": { "$toString": "$total_data_bytes" },
-                    } },
-                ],
-                None,
-            )
-            .await?
-            .try_next()
-            .await?
-            .unwrap_or_default())
-        }
-
-        /// Create aggregate statistics of all addresses.
-        #[tracing::instrument(skip(self), err, level = "trace")]
-        pub async fn get_address_activity_analytics(
-            &self,
-            milestone_index: MilestoneIndex,
-        ) -> Result<AddressActivityAnalytics, Error> {
-            #[derive(Default, Deserialize)]
-            struct Res {
-                address_count: u64,
-            }
-
-            let (total, receiving, sending) = tokio::try_join!(
-                async {
-                    Result::<Res, Error>::Ok(
-                        self.aggregate(
-                            vec![
-                                doc! { "$match": {
-                                    "$or": [
-                                        { "metadata.booked.milestone_index": milestone_index },
-                                        { "metadata.spent_metadata.spent.milestone_index": milestone_index },
-                                    ],
-                                } },
-                                doc! { "$group" : { "_id": "$details.address" } },
-                                doc! { "$count": "address_count" },
-                            ],
-                            None,
-                        )
-                        .await?
-                        .try_next()
-                        .await?
-                        .unwrap_or_default(),
-                    )
-                },
-                async {
-                    Result::<Res, Error>::Ok(
-                        self.aggregate(
-                            vec![
-                                doc! { "$match": {
-                                    "metadata.booked.milestone_index": milestone_index
-                                } },
-                                doc! { "$group" : { "_id": "$details.address" }},
-                                doc! { "$count": "address_count" },
-                            ],
-                            None,
-                        )
-                        .await?
-                        .try_next()
-                        .await?
-                        .unwrap_or_default(),
-                    )
-                },
-                async {
-                    Result::<Res, Error>::Ok(
-                        self.aggregate(
-                            vec![
-                                doc! { "$match": {
-                                    "metadata.spent_metadata.spent.milestone_index": milestone_index
-                                } },
-                                doc! { "$group" : { "_id": "$details.address" }},
-                                doc! { "$count": "address_count" },
-                            ],
-                            None,
-                        )
-                        .await?
-                        .try_next()
-                        .await?
-                        .unwrap_or_default(),
-                    )
-                }
-            )?;
-            Ok(AddressActivityAnalytics {
-                total_count: total.address_count,
-                receiving_count: receiving.address_count,
-                sending_count: sending.address_count,
-            })
-        }
-
-        /// Get ledger address analytics.
-        #[tracing::instrument(skip(self), err, level = "trace")]
-        pub async fn get_address_analytics(&self, ledger_index: MilestoneIndex) -> Result<AddressAnalytics, Error> {
-            Ok(self
-                .aggregate(
-                    vec![
-                        doc! { "$match": {
-                            "metadata.booked.milestone_index": { "$lte": ledger_index },
-                            "metadata.spent_metadata.spent.milestone_index": { "$not": { "$lte": ledger_index } }
-                        } },
-                        doc! { "$group" : { "_id": "$details.address" } },
-                        doc! { "$count" : "address_with_balance_count" },
-                    ],
-                    None,
-                )
-                .await?
-                .try_next()
-                .await?
-                .unwrap_or_default())
-        }
-
-        /// Gets the number of claimed tokens.
-        #[tracing::instrument(skip(self), err, level = "trace")]
-        pub async fn get_unclaimed_token_analytics(
-            &self,
-            ledger_index: MilestoneIndex,
-        ) -> Result<UnclaimedTokensAnalytics, Error> {
-            Ok(self
-                .aggregate(
-                    vec![
-                        doc! { "$match": {
-                            "metadata.booked.milestone_index": { "$eq": 0 },
-                            "metadata.spent_metadata.spent.milestone_index": { "$not": { "$lte": ledger_index } }
-                        } },
-                        doc! { "$group": {
-                            "_id": null,
-                            "unclaimed_count": { "$sum": 1 },
-                            "unclaimed_value": { "$sum": { "$toDecimal": "$output.amount" } },
-                        } },
-                        doc! { "$project": {
-                            "unclaimed_count": 1,
-                            "unclaimed_value": { "$toString": "$unclaimed_value" },
-                        } },
-                    ],
-                    None,
-                )
-                .await?
-                .try_next()
-                .await?
-                .unwrap_or_default())
-        }
-
-        /// Gets analytics about unlock conditions.
-        #[tracing::instrument(skip(self), err, level = "trace")]
-        pub async fn get_unlock_condition_analytics(
-            &self,
-            ledger_index: MilestoneIndex,
-        ) -> Result<UnlockConditionAnalytics, Error> {
-            #[derive(Default, Deserialize)]
-            struct Res {
-                count: u64,
-                value: d128,
-            }
-
-            let query = |kind: &'static str| async move {
-                Result::<Res, Error>::Ok(
-                    self.aggregate(
-                        vec![
-                            doc! { "$match": {
-                                format!("output.{kind}"): { "$exists": true },
-                                "metadata.booked.milestone_index": { "$lte": ledger_index },
-                                "metadata.spent_metadata.spent.milestone_index": { "$not": { "$lte": ledger_index } }
-                            } },
-                            doc! { "$group": {
-                                "_id": null,
-                                "count": { "$sum": 1 },
-                                "value": { "$sum": { "$toDecimal": "$output.amount" } },
-                            } },
-                            doc! { "$project": {
-                                "count": 1,
-                                "value": { "$toString": "$value" },
-                            } },
-                        ],
-                        None,
-                    )
-                    .await?
-                    .try_next()
-                    .await?
-                    .unwrap_or_default(),
-                )
-            };
-
-            let (timelock, expiration, sdruc) = tokio::try_join!(
-                query("timelock_unlock_condition"),
-                query("expiration_unlock_condition"),
-                query("storage_deposit_return_unlock_condition"),
-            )?;
-
-            Ok(UnlockConditionAnalytics {
-                timelock_count: timelock.count,
-                timelock_value: timelock.value,
-                expiration_count: expiration.count,
-                expiration_value: expiration.value,
-                storage_deposit_return_count: sdruc.count,
-                storage_deposit_return_value: sdruc.value,
-            })
-        }
-    }
-}
-
-=======
->>>>>>> 865c0421
 #[derive(Clone, Debug, Serialize, Deserialize)]
 pub struct RichestAddresses {
     pub top: Vec<AddressStat>,
