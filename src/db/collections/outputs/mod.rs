// Copyright 2022 IOTA Stiftung
// SPDX-License-Identifier: Apache-2.0

mod indexer;

use std::borrow::Borrow;

use futures::TryStreamExt;
use mongodb::{
    bson::{doc, to_bson, to_document},
    error::Error,
    options::{IndexOptions, InsertManyOptions},
    IndexModel,
};
use serde::{Deserialize, Serialize};
use tracing::instrument;

pub use self::indexer::{
    AliasOutputsQuery, BasicOutputsQuery, FoundryOutputsQuery, IndexedId, NftOutputsQuery, OutputsResult,
};
use crate::{
    db::{
        mongodb::{InsertIgnoreDuplicatesExt, MongoDbCollection, MongoDbCollectionExt},
        MongoDb,
    },
    types::{
        ledger::{
            LedgerOutput, LedgerSpent, MilestoneIndexTimestamp, OutputMetadata, RentStructureBytes, SpentMetadata,
        },
        stardust::block::{
            output::{Output, OutputId},
            Address, BlockId,
        },
        tangle::MilestoneIndex,
    },
};

/// Chronicle Output record.
#[derive(Clone, Debug, Serialize, Deserialize)]
pub struct OutputDocument {
    #[serde(rename = "_id")]
    output_id: OutputId,
    output: Output,
    metadata: OutputMetadata,
    details: OutputDetails,
}

/// The stardust outputs collection.
pub struct OutputCollection {
    db: mongodb::Database,
    collection: mongodb::Collection<OutputDocument>,
}

#[async_trait::async_trait]
impl MongoDbCollection for OutputCollection {
    const NAME: &'static str = "stardust_outputs";
    type Document = OutputDocument;

    fn instantiate(db: &MongoDb, collection: mongodb::Collection<Self::Document>) -> Self {
        Self {
            db: db.db.clone(),
            collection,
        }
    }

    fn collection(&self) -> &mongodb::Collection<Self::Document> {
        &self.collection
    }

    async fn create_indexes(&self) -> Result<(), Error> {
        self.create_index(
            IndexModel::builder()
                .keys(doc! { "metadata.block_id": 1 })
                .options(
                    IndexOptions::builder()
                        .unique(false)
                        .name("metadata_block_id".to_string())
                        .build(),
                )
                .build(),
            None,
        )
        .await?;

        self.create_indexer_indexes().await?;

        Ok(())
    }
}

/// Precalculated info and other output details.
#[derive(Clone, Debug, Serialize, Deserialize)]
pub struct OutputDetails {
    #[serde(skip_serializing_if = "Option::is_none")]
    pub address: Option<Address>,
    pub is_trivial_unlock: bool,
    pub rent_structure: RentStructureBytes,
}

impl From<&LedgerOutput> for OutputDocument {
    fn from(rec: &LedgerOutput) -> Self {
        let address = rec.output.owning_address().copied();
        let is_trivial_unlock = rec.output.is_trivial_unlock();

        Self {
            output_id: rec.output_id,
            output: rec.output.clone(),
            metadata: OutputMetadata {
                block_id: rec.block_id,
                booked: rec.booked,
                spent_metadata: None,
            },
            details: OutputDetails {
                address,
                is_trivial_unlock,
                rent_structure: rec.rent_structure,
            },
        }
    }
}

impl From<&LedgerSpent> for OutputDocument {
    fn from(rec: &LedgerSpent) -> Self {
        let mut res = Self::from(&rec.output);
        res.metadata.spent_metadata.replace(rec.spent_metadata);
        res
    }
}

#[derive(Clone, Debug, PartialEq, Eq, Deserialize)]
#[allow(missing_docs)]
pub struct OutputMetadataResult {
    pub output_id: OutputId,
    pub block_id: BlockId,
    pub booked: MilestoneIndexTimestamp,
    pub spent_metadata: Option<SpentMetadata>,
}

#[derive(Clone, Debug, PartialEq, Eq, Deserialize)]
#[allow(missing_docs)]
pub struct OutputWithMetadataResult {
    pub output: Output,
    pub metadata: OutputMetadataResult,
}

#[derive(Clone, Debug, Deserialize)]
#[allow(missing_docs)]
pub struct BalanceResult {
    pub total_balance: String,
    pub sig_locked_balance: String,
}

#[derive(Clone, Debug, Default, Deserialize)]
#[allow(missing_docs)]
pub struct UtxoChangesResult {
    pub created_outputs: Vec<OutputId>,
    pub consumed_outputs: Vec<OutputId>,
}

/// Implements the queries for the core API.
impl OutputCollection {
    /// Upserts [`Outputs`](crate::types::stardust::block::Output) with their
    /// [`OutputMetadata`](crate::types::ledger::OutputMetadata).
    #[instrument(skip_all, err, level = "trace")]
    pub async fn update_spent_outputs(&self, outputs: impl IntoIterator<Item = &LedgerSpent>) -> Result<(), Error> {
        // TODO: Replace `db.run_command` once the `BulkWrite` API lands in the Rust driver.
        let update_docs = outputs
            .into_iter()
            .map(|output| {
                Ok(doc! {
                    "q": { "_id": output.output.output_id },
                    "u": to_document(&OutputDocument::from(output))?,
                    "upsert": true,
                })
            })
            .collect::<Result<Vec<_>, Error>>()?;

        if !update_docs.is_empty() {
            let mut command = doc! {
                "update": Self::NAME,
                "updates": update_docs,
            };
            if let Some(ref write_concern) = self.db.write_concern() {
                command.insert("writeConcern", to_bson(write_concern)?);
            }
            let selection_criteria = self.db.selection_criteria().cloned();
            let _ = self.db.run_command(command, selection_criteria).await?;
        }

        Ok(())
    }

    /// Inserts [`Outputs`](crate::types::stardust::block::Output) with their
    /// [`OutputMetadata`](crate::types::ledger::OutputMetadata).
    #[instrument(skip_all, err, level = "trace")]
    pub async fn insert_unspent_outputs<I, B>(&self, outputs: I) -> Result<(), Error>
    where
        I: IntoIterator<Item = B>,
        I::IntoIter: Send + Sync,
        B: Borrow<LedgerOutput>,
    {
        self.insert_many_ignore_duplicates(
            outputs.into_iter().map(|d| OutputDocument::from(d.borrow())),
            InsertManyOptions::builder().ordered(false).build(),
        )
        .await?;

        Ok(())
    }

    /// Get an [`Output`] by [`OutputId`].
    pub async fn get_output(&self, output_id: &OutputId) -> Result<Option<Output>, Error> {
        self.aggregate(
            vec![
                doc! { "$match": { "_id": output_id } },
                doc! { "$replaceWith": "$output" },
            ],
            None,
        )
        .await?
        .try_next()
        .await
    }

    /// Get an [`Output`] with its [`OutputMetadata`] by [`OutputId`].
    pub async fn get_output_with_metadata(
        &self,
        output_id: &OutputId,
        ledger_index: MilestoneIndex,
    ) -> Result<Option<OutputWithMetadataResult>, Error> {
        self.aggregate(
            vec![
                doc! { "$match": {
                    "_id": output_id,
                    "metadata.booked.milestone_index": { "$lte": ledger_index }
                } },
                doc! { "$project": {
                    "output": "$output",
                    "metadata": {
                        "output_id": "$_id",
                        "block_id": "$metadata.block_id",
                        "booked": "$metadata.booked",
                        "spent_metadata": "$metadata.spent_metadata",
                    },
                } },
            ],
            None,
        )
        .await?
        .try_next()
        .await
    }

    /// Get an [`OutputMetadata`] by [`OutputId`].
    pub async fn get_output_metadata(
        &self,
        output_id: &OutputId,
        ledger_index: MilestoneIndex,
    ) -> Result<Option<OutputMetadataResult>, Error> {
        self.aggregate(
            vec![
                doc! { "$match": {
                    "_id": &output_id,
                    "metadata.booked.milestone_index": { "$lte": ledger_index }
                } },
                doc! { "$project": {
                    "output_id": "$_id",
                    "block_id": "$metadata.block_id",
                    "booked": "$metadata.booked",
                    "spent_metadata": "$metadata.spent_metadata",
                } },
            ],
            None,
        )
        .await?
        .try_next()
        .await
    }

    /// Gets the spending transaction metadata of an [`Output`] by [`OutputId`].
    pub async fn get_spending_transaction_metadata(
        &self,
        output_id: &OutputId,
    ) -> Result<Option<SpentMetadata>, Error> {
        self.aggregate(
            vec![
                doc! { "$match": {
                    "_id": &output_id,
                    "metadata.spent_metadata": { "$ne": null }
                } },
                doc! { "$replaceWith": "$metadata.spent_metadata" },
            ],
            None,
        )
        .await?
        .try_next()
        .await
    }

    /// Sums the amounts of all outputs owned by the given [`Address`](crate::types::stardust::block::Address).
    pub async fn get_address_balance(
        &self,
        address: Address,
        ledger_index: MilestoneIndex,
    ) -> Result<Option<BalanceResult>, Error> {
        self
            .aggregate(
                vec![
                    // Look at all (at ledger index o'clock) unspent output documents for the given address.
                    doc! { "$match": {
                        "details.address": &address,
                        "metadata.booked.milestone_index": { "$lte": ledger_index },
                        "metadata.spent_metadata.spent.milestone_index": { "$not": { "$lte": ledger_index } }
                    } },
                    doc! { "$group": {
                        "_id": null,
                        "total_balance": { "$sum": { "$toDecimal": "$output.amount" } },
                        "sig_locked_balance": { "$sum": { 
                            "$cond": [ { "$eq": [ "$details.is_trivial_unlock", true] }, { "$toDecimal": "$output.amount" }, 0 ]
                        } },
                    } },
                    doc! { "$project": {
                        "total_balance": { "$toString": "$total_balance" },
                        "sig_locked_balance": { "$toString": "$sig_locked_balance" },
                    } },
                ],
                None,
            )
            .await?
            .try_next()
            .await
    }

    /// Returns the changes to the UTXO ledger (as consumed and created output ids) that were applied at the given
    /// `index`. It returns `None` if the provided `index` is out of bounds (beyond Chronicle's ledger index). If
    /// the associated milestone did not perform any changes to the ledger, the returned `Vec`s will be empty.
    pub async fn get_utxo_changes(
        &self,
        index: MilestoneIndex,
        ledger_index: MilestoneIndex,
    ) -> Result<Option<UtxoChangesResult>, Error> {
        if index > ledger_index {
            Ok(None)
        } else {
            Ok(Some(
                self.aggregate(
                    vec![doc! { "$facet": {
                        "created_outputs": [
                            { "$match": { "metadata.booked.milestone_index": index  } },
                            { "$replaceWith": "$_id" },
                        ],
                        "consumed_outputs": [
                            { "$match": { "metadata.spent_metadata.spent.milestone_index": index } },
                            { "$replaceWith": "$_id" },
                        ],
                    } }],
                    None,
                )
                .await?
                .try_next()
                .await?
                .unwrap_or_default(),
            ))
        }
    }
}

#[cfg(feature = "analytics")]
mod analytics {
    use decimal::d128;

    use super::*;
    use crate::{
        db::{
            collections::analytics::{
                AddressActivityAnalytics, AddressAnalytics, BaseTokenActivityAnalytics, LedgerOutputAnalytics,
                LedgerSizeAnalytics, OutputActivityAnalytics, UnclaimedTokensAnalytics, UnlockConditionAnalytics,
            },
            mongodb::MongoDbCollectionExt,
        },
        types::{
            stardust::block::output::{AliasId, NftId},
            tangle::MilestoneIndex,
        },
    };

    #[derive(Default, Deserialize)]
    struct Sums {
        count: u64,
        value: d128,
    }

    #[derive(Default, Deserialize)]
    #[serde(default)]
    struct LedgerOutputsRes {
        basic: Sums,
        alias: Sums,
        foundry: Sums,
        nft: Sums,
        treasury: Sums,
    }

    impl From<LedgerOutputsRes> for LedgerOutputAnalytics {
        fn from(res: LedgerOutputsRes) -> Self {
            Self {
                basic_count: res.basic.count,
                basic_value: res.basic.value,
                alias_count: res.alias.count,
                alias_value: res.alias.value,
                foundry_count: res.foundry.count,
                foundry_value: res.foundry.value,
                nft_count: res.nft.count,
                nft_value: res.nft.value,
                treasury_count: res.treasury.count,
                treasury_value: res.treasury.value,
            }
        }
    }

    impl OutputCollection {
        /// Gathers output analytics.
        #[tracing::instrument(skip(self), err, level = "trace")]
        pub async fn get_base_token_activity_analytics(
            &self,
            milestone_index: MilestoneIndex,
        ) -> Result<BaseTokenActivityAnalytics, Error> {
            Ok(self
                .aggregate(
                    vec![
                        doc! { "$match": {
                            "metadata.booked.milestone_index": milestone_index,
                        } },
                        doc! { "$group" : {
                            "_id": null,
                            "transferred_value": { "$sum": { "$toDecimal": "$output.amount" } },
                        } },
                        doc! { "$project": {
                            "transferred_value": { "$toString": "$transferred_value" },
                        } },
                    ],
                    None,
                )
                .await?
                .try_next()
                .await?
                .unwrap_or_default())
        }

        /// Gathers ledger (unspent) output analytics.
        #[tracing::instrument(skip(self), err, level = "trace")]
        pub async fn get_ledger_output_analytics(
            &self,
            ledger_index: MilestoneIndex,
        ) -> Result<LedgerOutputAnalytics, Error> {
            Ok(self
                .aggregate::<LedgerOutputsRes>(
                    vec![
                        doc! { "$match": {
                            "metadata.booked.milestone_index": { "$lte": ledger_index },
                            "metadata.spent_metadata.spent.milestone_index": { "$not": { "$lte": ledger_index } }
                        } },
                        doc! { "$group" : {
                            "_id": "$output.kind",
                            "count": { "$sum": 1 },
                            "value": { "$sum": { "$toDecimal": "$output.amount" } },
                        } },
                        doc! { "$group" : {
                            "_id": null,
                            "result": { "$addToSet": {
                                "k": "$_id",
                                "v": {
                                    "count": "$count",
                                    "value": { "$toString": "$value" },
                                }
                            } },
                        } },
                        doc! { "$replaceWith": {
                            "$arrayToObject": "$result"
                        } },
                    ],
                    None,
                )
                .await?
                .try_next()
                .await?
                .unwrap_or_default()
                .into())
        }

        /// Gathers ledger (unspent) output analytics and updates the analytics from the previous ledger index.
        ///
        /// NOTE: The `prev_analytics` must be from `ledger_index - 1` or the results are invalid.
        #[tracing::instrument(skip(self), err, level = "trace")]
        pub async fn update_ledger_output_analytics(
            &self,
            prev_analytics: &mut LedgerOutputAnalytics,
            ledger_index: MilestoneIndex,
        ) -> Result<(), Error> {
            let (created, consumed) = tokio::try_join!(
                async {
                    Result::<_, Error>::Ok(
                        self.aggregate::<LedgerOutputsRes>(
                            vec![
                                doc! { "$match": {
                                    "metadata.booked.milestone_index": ledger_index,
                                    "metadata.spent_metadata.spent.milestone_index": { "$ne": ledger_index }
                                } },
                                doc! { "$group" : {
                                    "_id": "$output.kind",
                                    "count": { "$sum": 1 },
                                    "value": { "$sum": { "$toDecimal": "$output.amount" } },
                                } },
                                doc! { "$group" : {
                                    "_id": null,
                                    "result": { "$addToSet": {
                                        "k": "$_id",
                                        "v": {
                                            "count": "$count",
                                            "value": { "$toString": "$value" },
                                        }
                                    } },
                                } },
                                doc! { "$replaceWith": {
                                    "$arrayToObject": "$result"
                                } },
                            ],
                            None,
                        )
                        .await?
                        .try_next()
                        .await?
                        .unwrap_or_default(),
                    )
                },
                async {
                    Ok(self
                        .aggregate::<LedgerOutputsRes>(
                            vec![
                                doc! { "$match": {
                                    "metadata.booked.milestone_index": { "$ne": ledger_index },
                                    "metadata.spent_metadata.spent.milestone_index": ledger_index
                                } },
                                doc! { "$group" : {
                                    "_id": "$output.kind",
                                    "count": { "$sum": 1 },
                                    "value": { "$sum": { "$toDecimal": "$output.amount" } },
                                } },
                                doc! { "$group" : {
                                    "_id": null,
                                    "result": { "$addToSet": {
                                        "k": "$_id",
                                        "v": {
                                            "count": "$count",
                                            "value": { "$toString": "$value" },
                                        }
                                    } },
                                } },
                                doc! { "$replaceWith": {
                                    "$arrayToObject": "$result"
                                } },
                            ],
                            None,
                        )
                        .await?
                        .try_next()
                        .await?
                        .unwrap_or_default())
                }
            )?;
            *prev_analytics += created.into();
            *prev_analytics -= consumed.into();

            Ok(())
        }

        /// Gathers analytics about outputs that were created/transferred/burned in the given milestone.
        #[tracing::instrument(skip(self), err, level = "trace")]
        pub async fn get_output_activity_analytics(
            &self,
            index: MilestoneIndex,
        ) -> Result<OutputActivityAnalytics, Error> {
            Ok(self
                .aggregate(
                    vec![
                        doc! { "$match": {
                            "$or": [
                                { "metadata.booked.milestone_index": index },
                                { "metadata.spent_metadata.spent.milestone_index": index },
                            ],
                        } },
                        doc! { "$facet": {
                            "nft_created": [
                                { "$match": {
                                    "metadata.booked.milestone_index": index,
                                    "output.nft_id": NftId::implicit(),
                                } },
                                { "$group": {
                                    "_id": null,
                                    "count": { "$sum": 1 },
                                } },
                            ],
                            "nft_changed": [
                                { "$match": { 
                                    "$and": [
                                        { "output.nft_id": { "$exists": true } },
                                        { "output.nft_id": { "$ne": NftId::implicit() } },
                                    ]
                                } },
                                { "$group": {
                                    "_id": "$output.nft_id",
                                    "transferred": { "$sum": { "$cond": [ { "$eq": [ "$metadata.booked.milestone_index", index ] }, 1, 0 ] } },
                                    "unspent": { "$max": { "$cond": [ { "$eq": [ "$metadata.spent_metadata", null ] }, 1, 0 ] } },
                                } },
                                { "$group": {
                                    "_id": null,
                                    "transferred": { "$sum": "$transferred" },
                                    "destroyed": { "$sum": { "$cond": [ { "$eq": [ "$unspent", 0 ] }, 1, 0 ] } },
                                } },
                            ],
                            "alias_created": [
                                { "$match": {
                                    "metadata.booked.milestone_index": index,
                                    "output.alias_id": AliasId::implicit(),
                                } },
                                { "$group": {
                                    "_id": null,
                                    "count": { "$sum": 1 },
                                } },
                            ],
                            "alias_changed": [
<<<<<<< HEAD
                                { "$match": { "$and": [
                                    { "output.alias_id": { "$exists": true } },
                                    { "output.alias_id": { "$ne": AliasId::implicit() } },
                                  ] } },
=======
                                { "$match": {
                                    "$and": [
                                        { "output.alias_id": { "$exists": true } },
                                        { "output.alias_id": { "$ne": AliasId::implicit() } },
                                    ]
                                } },
>>>>>>> 2e7d63bf
                                // Group by state indexes to find where it changed
                                { "$group": {
                                    "_id": { "alias_id": "$output.alias_id", "state_index": "$output.state_index" },
                                    "total": { "$sum": { "$cond": [ { "$eq": [ "$metadata.booked.milestone_index", index ] }, 1, 0 ] } },
                                    "unspent": { "$max": { "$cond": [ { "$eq": [ "$metadata.spent_metadata", null ] }, 1, 0 ] } },
                                    "prev_state": { "$max": { "$cond": [ { "$lt": [ "$metadata.booked.milestone_index", index ] }, "$output.state_index", 0 ] } },
                                } },
                                { "$group": {
                                    "_id": "$_id.alias_id",
                                    "total": { "$sum": "$total" },
                                    "state": { "$sum": { "$cond": [ { "$ne": [ "$_id.state_index", "$prev_state" ] }, 1, 0 ] } },
                                    "unspent": { "$max": "$unspent" },
                                } },
                                { "$group": {
                                    "_id": null,
                                    "total": { "$sum": "$total" },
                                    "state": { "$sum": "$state" },
                                    "destroyed": { "$sum": { "$cond": [ { "$eq": [ "$unspent", 0 ] }, 1, 0 ] } },
                                } },
                                { "$set": { "governor": { "$subtract": [ "$total", "$state" ] } } },
                            ],
                        } },
                        doc! { "$project": {
                            "alias": {
                                "created_count": { "$first": "$alias_created.count" },
                                "state_changed_count": { "$first": "$alias_changed.state" },
                                "governor_changed_count": { "$first": "$alias_changed.governor" },
                                "destroyed_count": { "$first": "$alias_changed.destroyed" },
                            },
                            "nft": {
                                "created_count": { "$first": "$nft_created.count" },
                                "transferred_count": { "$first": "$nft_changed.transferred" },
                                "destroyed_count": { "$first": "$nft_changed.destroyed" },
                            },
                        } },
                    ],
                    None,
                )
                .await?
                .try_next()
                .await?
                .unwrap_or_default())
        }

        /// Gathers byte cost and storage deposit analytics.
        #[tracing::instrument(skip(self), err, level = "trace")]
        pub async fn get_ledger_size_analytics(
            &self,
            ledger_index: MilestoneIndex,
        ) -> Result<LedgerSizeAnalytics, Error> {
            Ok(self
            .aggregate(
                vec![
                    doc! { "$match": {
                        "metadata.booked.milestone_index": { "$lte": ledger_index },
                        "metadata.spent_metadata.spent.milestone_index": { "$not": { "$lte": ledger_index } }
                    } },
                    doc! { "$group" : {
                        "_id": null,
                        "total_key_bytes": { "$sum": { "$toDecimal": "$details.rent_structure.num_key_bytes" } },
                        "total_data_bytes": { "$sum": { "$toDecimal": "$details.rent_structure.num_data_bytes" } },
                        "total_storage_deposit_value": { "$sum": { "$toDecimal": "$output.storage_deposit_return_unlock_condition.amount" } },
                    } },
                    doc! { "$project": {
                        "total_storage_deposit_value": { "$toString": "$total_storage_deposit_value" },
                        "total_key_bytes": { "$toString": "$total_key_bytes" },
                        "total_data_bytes": { "$toString": "$total_data_bytes" },
                    } },
                ],
                None,
            )
            .await?
            .try_next()
            .await?
            .unwrap_or_default())
        }

        /// Gathers byte cost and storage deposit analytics and updates the analytics from the previous ledger index.
        ///
        /// NOTE: The `prev_analytics` must be from `ledger_index - 1` or the results are invalid.
        #[tracing::instrument(skip(self), err, level = "trace")]
        pub async fn update_ledger_size_analytics(
            &self,
            prev_analytics: &mut LedgerSizeAnalytics,
            ledger_index: MilestoneIndex,
        ) -> Result<(), Error> {
            let (created, consumed) = tokio::try_join!(
                async {
                    Result::<_, Error>::Ok(self.aggregate::<LedgerSizeAnalytics>(
                        vec![
                            doc! { "$match": {
                                "metadata.booked.milestone_index": ledger_index,
                                "metadata.spent_metadata.spent.milestone_index": { "$ne": ledger_index }
                            } },
                            doc! { "$group" : {
                                "_id": null,
                                "total_key_bytes": { "$sum": { "$toDecimal": "$details.rent_structure.num_key_bytes" } },
                                "total_data_bytes": { "$sum": { "$toDecimal": "$details.rent_structure.num_data_bytes" } },
                                "total_storage_deposit_value": { "$sum": { "$toDecimal": { "$ifNull": [ "$output.storage_deposit_return_unlock_condition.amount", 0 ] } } }
                            } },
                            doc! { "$project": {
                                "total_storage_deposit_value": { "$toString": "$total_storage_deposit_value" },
                                "total_key_bytes": { "$toString": "$total_key_bytes" },
                                "total_data_bytes": { "$toString": "$total_data_bytes" },
                            } },
                        ],
                        None,
                    )
                    .await?
                    .try_next()
                    .await?
                    .unwrap_or_default())
                },
                async {
                    Ok(self.aggregate::<LedgerSizeAnalytics>(
                        vec![
                            doc! { "$match": {
                                "metadata.booked.milestone_index": { "$ne": ledger_index },
                                "metadata.spent_metadata.spent.milestone_index": ledger_index
                            } },
                            doc! { "$group" : {
                                "_id": null,
                                "total_key_bytes": { "$sum": { "$toDecimal": "$details.rent_structure.num_key_bytes" } },
                                "total_data_bytes": { "$sum": { "$toDecimal": "$details.rent_structure.num_data_bytes" } },
                                "total_storage_deposit_value": { "$sum": { "$toDecimal": { "$ifNull": [ "$output.storage_deposit_return_unlock_condition.amount", 0 ] } } }
                            } },
                            doc! { "$project": {
                                "total_storage_deposit_value": { "$toString": "$total_storage_deposit_value" },
                                "total_key_bytes": { "$toString": "$total_key_bytes" },
                                "total_data_bytes": { "$toString": "$total_data_bytes" },
                            } },
                        ],
                        None,
                    )
                    .await?
                    .try_next()
                    .await?
                    .unwrap_or_default())
                }
            )?;
            *prev_analytics += created;
            *prev_analytics -= consumed;

            Ok(())
        }

        /// Create aggregate statistics of all addresses.
        #[tracing::instrument(skip(self), err, level = "trace")]
        pub async fn get_address_activity_analytics(
            &self,
            milestone_index: MilestoneIndex,
        ) -> Result<AddressActivityAnalytics, Error> {
            #[derive(Default, Deserialize)]
            struct Res {
                address_count: u64,
            }

            let (total, receiving, sending) = tokio::try_join!(
                async {
                    Result::<Res, Error>::Ok(
                        self.aggregate(
                            vec![
                                doc! { "$match": {
                                    "$or": [
                                        { "metadata.booked.milestone_index": milestone_index },
                                        { "metadata.spent_metadata.spent.milestone_index": milestone_index },
                                    ],
                                } },
                                doc! { "$group" : { "_id": "$details.address" } },
                                doc! { "$count": "address_count" },
                            ],
                            None,
                        )
                        .await?
                        .try_next()
                        .await?
                        .unwrap_or_default(),
                    )
                },
                async {
                    Result::<Res, Error>::Ok(
                        self.aggregate(
                            vec![
                                doc! { "$match": {
                                    "metadata.booked.milestone_index": milestone_index
                                } },
                                doc! { "$group" : { "_id": "$details.address" }},
                                doc! { "$count": "address_count" },
                            ],
                            None,
                        )
                        .await?
                        .try_next()
                        .await?
                        .unwrap_or_default(),
                    )
                },
                async {
                    Result::<Res, Error>::Ok(
                        self.aggregate(
                            vec![
                                doc! { "$match": {
                                    "metadata.spent_metadata.spent.milestone_index": milestone_index
                                } },
                                doc! { "$group" : { "_id": "$details.address" }},
                                doc! { "$count": "address_count" },
                            ],
                            None,
                        )
                        .await?
                        .try_next()
                        .await?
                        .unwrap_or_default(),
                    )
                }
            )?;
            Ok(AddressActivityAnalytics {
                total_count: total.address_count,
                receiving_count: receiving.address_count,
                sending_count: sending.address_count,
            })
        }

        /// Get ledger address analytics.
        #[tracing::instrument(skip(self), err, level = "trace")]
        pub async fn get_address_analytics(&self, ledger_index: MilestoneIndex) -> Result<AddressAnalytics, Error> {
            Ok(self
                .aggregate(
                    vec![
                        doc! { "$match": {
                            "metadata.booked.milestone_index": { "$lte": ledger_index },
                            "metadata.spent_metadata.spent.milestone_index": { "$not": { "$lte": ledger_index } }
                        } },
                        doc! { "$group" : { "_id": "$details.address" } },
                        doc! { "$count" : "address_with_balance_count" },
                    ],
                    None,
                )
                .await?
                .try_next()
                .await?
                .unwrap_or_default())
        }

        /// Gets the number of claimed tokens.
        #[tracing::instrument(skip(self), err, level = "trace")]
        pub async fn get_unclaimed_token_analytics(
            &self,
            ledger_index: MilestoneIndex,
        ) -> Result<UnclaimedTokensAnalytics, Error> {
            Ok(self
                .aggregate(
                    vec![
                        doc! { "$match": {
                            "metadata.booked.milestone_index": { "$eq": 0 },
                            "metadata.spent_metadata.spent.milestone_index": { "$not": { "$lte": ledger_index } }
                        } },
                        doc! { "$group": {
                            "_id": null,
                            "unclaimed_count": { "$sum": 1 },
                            "unclaimed_value": { "$sum": { "$toDecimal": "$output.amount" } },
                        } },
                        doc! { "$project": {
                            "unclaimed_count": 1,
                            "unclaimed_value": { "$toString": "$unclaimed_value" },
                        } },
                    ],
                    None,
                )
                .await?
                .try_next()
                .await?
                .unwrap_or_default())
        }

        /// Updates the number of claimed tokens from the previous ledger index.
        ///
        /// NOTE: The `prev_analytics` must be from `ledger_index - 1` or the results are invalid.
        #[tracing::instrument(skip(self), err, level = "trace")]
        pub async fn update_unclaimed_token_analytics(
            &self,
            prev_analytics: &mut UnclaimedTokensAnalytics,
            ledger_index: MilestoneIndex,
        ) -> Result<(), Error> {
            let claimed = self
                .aggregate(
                    vec![
                        doc! { "$match": {
                            "metadata.booked.milestone_index": { "$eq": 0 },
                            "metadata.spent_metadata.spent.milestone_index": ledger_index
                        } },
                        doc! { "$group": {
                            "_id": null,
                            "unclaimed_count": { "$sum": 1 },
                            "unclaimed_value": { "$sum": { "$toDecimal": "$output.amount" } },
                        } },
                        doc! { "$project": {
                            "unclaimed_count": 1,
                            "unclaimed_value": { "$toString": "$unclaimed_value" },
                        } },
                    ],
                    None,
                )
                .await?
                .try_next()
                .await?
                .unwrap_or_default();

            *prev_analytics -= claimed;

            Ok(())
        }

        /// Gets analytics about unlock conditions.
        #[tracing::instrument(skip(self), err, level = "trace")]
        pub async fn get_unlock_condition_analytics(
            &self,
            ledger_index: MilestoneIndex,
        ) -> Result<UnlockConditionAnalytics, Error> {
            let query = |kind: &'static str| async move {
                Result::<Sums, Error>::Ok(
                    self.aggregate(
                        vec![
                            doc! { "$match": {
                                format!("output.{kind}"): { "$exists": true },
                                "metadata.booked.milestone_index": { "$lte": ledger_index },
                                "metadata.spent_metadata.spent.milestone_index": { "$not": { "$lte": ledger_index } }
                            } },
                            doc! { "$group": {
                                "_id": null,
                                "count": { "$sum": 1 },
                                "value": { "$sum": { "$toDecimal": "$output.amount" } },
                            } },
                            doc! { "$project": {
                                "count": 1,
                                "value": { "$toString": "$value" },
                            } },
                        ],
                        None,
                    )
                    .await?
                    .try_next()
                    .await?
                    .unwrap_or_default(),
                )
            };

            let (timelock, expiration, sdruc) = tokio::try_join!(
                query("timelock_unlock_condition"),
                query("expiration_unlock_condition"),
                query("storage_deposit_return_unlock_condition"),
            )?;

            Ok(UnlockConditionAnalytics {
                timelock_count: timelock.count,
                timelock_value: timelock.value,
                expiration_count: expiration.count,
                expiration_value: expiration.value,
                storage_deposit_return_count: sdruc.count,
                storage_deposit_return_value: sdruc.value,
            })
        }

        /// Gets analytics about unlock conditions.
        #[tracing::instrument(skip(self), err, level = "trace")]
        pub async fn update_unlock_condition_analytics(
            &self,
            prev_analytics: &mut UnlockConditionAnalytics,
            ledger_index: MilestoneIndex,
        ) -> Result<(), Error> {
            let query = |kind: &'static str| async move {
                tokio::try_join!(
                    async {
                        Result::<Sums, Error>::Ok(
                            self.aggregate(
                                vec![
                                    doc! { "$match": {
                                        format!("output.{kind}"): { "$exists": true },
                                        "metadata.booked.milestone_index": ledger_index,
                                        "metadata.spent_metadata.spent.milestone_index": { "$ne": ledger_index }
                                    } },
                                    doc! { "$group": {
                                        "_id": null,
                                        "count": { "$sum": 1 },
                                        "value": { "$sum": { "$toDecimal": "$output.amount" } },
                                    } },
                                    doc! { "$project": {
                                        "count": 1,
                                        "value": { "$toString": "$value" },
                                    } },
                                ],
                                None,
                            )
                            .await?
                            .try_next()
                            .await?
                            .unwrap_or_default(),
                        )
                    },
                    async {
                        Result::<Sums, Error>::Ok(
                            self.aggregate(
                                vec![
                                    doc! { "$match": {
                                        format!("output.{kind}"): { "$exists": true },
                                        "metadata.booked.milestone_index": { "$ne": ledger_index },
                                        "metadata.spent_metadata.spent.milestone_index": ledger_index
                                    } },
                                    doc! { "$group": {
                                        "_id": null,
                                        "count": { "$sum": 1 },
                                        "value": { "$sum": { "$toDecimal": "$output.amount" } },
                                    } },
                                    doc! { "$project": {
                                        "count": 1,
                                        "value": { "$toString": "$value" },
                                    } },
                                ],
                                None,
                            )
                            .await?
                            .try_next()
                            .await?
                            .unwrap_or_default(),
                        )
                    }
                )
            };

            let (
                (timelock_created, timelock_consumed),
                (expiration_created, expiration_consumed),
                (sdruc_created, sdruc_consumed),
            ) = tokio::try_join!(
                query("timelock_unlock_condition"),
                query("expiration_unlock_condition"),
                query("storage_deposit_return_unlock_condition"),
            )?;

            let created = UnlockConditionAnalytics {
                timelock_count: timelock_created.count,
                timelock_value: timelock_created.value,
                expiration_count: expiration_created.count,
                expiration_value: expiration_created.value,
                storage_deposit_return_count: sdruc_created.count,
                storage_deposit_return_value: sdruc_created.value,
            };
            let consumed = UnlockConditionAnalytics {
                timelock_count: timelock_consumed.count,
                timelock_value: timelock_consumed.value,
                expiration_count: expiration_consumed.count,
                expiration_value: expiration_consumed.value,
                storage_deposit_return_count: sdruc_consumed.count,
                storage_deposit_return_value: sdruc_consumed.value,
            };
            *prev_analytics += created;
            *prev_analytics -= consumed;

            Ok(())
        }
    }
}

#[derive(Clone, Debug, Serialize, Deserialize)]
pub struct RichestAddresses {
    pub top: Vec<AddressStat>,
}

#[derive(Clone, Debug, Serialize, Deserialize)]
#[allow(missing_docs)]
pub struct AddressStat {
    pub address: Address,
    pub balance: String,
}

#[derive(Clone, Debug, Serialize, Deserialize)]
pub struct TokenDistribution {
    pub distribution: Vec<DistributionStat>,
}

#[derive(Clone, Debug, Serialize, Deserialize)]
/// Statistics for a particular logarithmic range of balances
pub struct DistributionStat {
    /// The logarithmic index the balances are contained between: \[10^index..10^(index+1)\]
    pub index: u32,
    /// The number of unique addresses in this range
    pub address_count: u64,
    /// The total balance of the addresses in this range
    pub total_balance: String,
}

impl OutputCollection {
    /// Create richest address statistics.
    pub async fn get_richest_addresses(
        &self,
        ledger_index: MilestoneIndex,
        top: usize,
    ) -> Result<RichestAddresses, Error> {
        let top = self
            .aggregate(
                vec![
                    doc! { "$match": {
                        "metadata.booked.milestone_index": { "$lte": ledger_index },
                        "metadata.spent_metadata.spent.milestone_index": { "$not": { "$lte": ledger_index } }
                    } },
                    doc! { "$group" : {
                        "_id": "$details.address",
                        "balance": { "$sum": { "$toDecimal": "$output.amount" } },
                    } },
                    doc! { "$sort": { "balance": -1 } },
                    doc! { "$limit": top as i64 },
                    doc! { "$project": {
                        "_id": 0,
                        "address": "$_id",
                        "balance": { "$toString": "$balance" },
                    } },
                ],
                None,
            )
            .await?
            .try_collect()
            .await?;
        Ok(RichestAddresses { top })
    }

    /// Create token distribution statistics.
    pub async fn get_token_distribution(&self, ledger_index: MilestoneIndex) -> Result<TokenDistribution, Error> {
        let distribution = self
            .aggregate(
                vec![
                    doc! { "$match": {
                        "metadata.booked.milestone_index": { "$lte": ledger_index },
                        "metadata.spent_metadata.spent.milestone_index": { "$not": { "$lte": ledger_index } }
                    } },
                    doc! { "$group" : {
                        "_id": "$details.address",
                        "balance": { "$sum": { "$toDecimal": "$output.amount" } },
                    } },
                    doc! { "$set": { "index": { "$toInt": { "$log10": "$balance" } } } },
                    doc! { "$group" : {
                        "_id": "$index",
                        "address_count": { "$sum": 1 },
                        "total_balance": { "$sum": "$balance" },
                    } },
                    doc! { "$sort": { "_id": 1 } },
                    doc! { "$project": {
                        "_id": 0,
                        "index": "$_id",
                        "address_count": 1,
                        "total_balance": { "$toString": "$total_balance" },
                    } },
                ],
                None,
            )
            .await?
            .try_collect()
            .await?;
        Ok(TokenDistribution { distribution })
    }
}<|MERGE_RESOLUTION|>--- conflicted
+++ resolved
@@ -628,19 +628,12 @@
                                 } },
                             ],
                             "alias_changed": [
-<<<<<<< HEAD
-                                { "$match": { "$and": [
-                                    { "output.alias_id": { "$exists": true } },
-                                    { "output.alias_id": { "$ne": AliasId::implicit() } },
-                                  ] } },
-=======
                                 { "$match": {
                                     "$and": [
                                         { "output.alias_id": { "$exists": true } },
                                         { "output.alias_id": { "$ne": AliasId::implicit() } },
                                     ]
                                 } },
->>>>>>> 2e7d63bf
                                 // Group by state indexes to find where it changed
                                 { "$group": {
                                     "_id": { "alias_id": "$output.alias_id", "state_index": "$output.state_index" },
