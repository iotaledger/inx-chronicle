--- conflicted
+++ resolved
@@ -18,14 +18,10 @@
 pub use self::indexer::{
     AliasOutputsQuery, BasicOutputsQuery, FoundryOutputsQuery, IndexedId, NftOutputsQuery, OutputsResult,
 };
-<<<<<<< HEAD
 use super::{
     analytics::{AddressAnalytics, ClaimedTokensAnalytics, OutputAnalytics, StorageDepositAnalytics},
-    OutputKind,
+    OutputKindQuery,
 };
-=======
-use super::OutputKindQuery;
->>>>>>> 9c1b2b38
 use crate::{
     db::{
         mongodb::{InsertIgnoreDuplicatesExt, MongoDbCollection, MongoDbCollectionExt},
