// Copyright 2022 IOTA Stiftung
// SPDX-License-Identifier: Apache-2.0

mod indexer;

use futures::TryStreamExt;
use mongodb::{
    bson::{self, doc},
    error::Error,
    options::{IndexOptions, UpdateOptions},
    IndexModel,
};
use serde::{Deserialize, Serialize};

pub use self::indexer::{
    AliasOutputsQuery, BasicOutputsQuery, FoundryOutputsQuery, IndexedId, NftOutputsQuery, OutputsResult,
};
use crate::{
    db::MongoDb,
    types::{
        ledger::{MilestoneIndexTimestamp, OutputMetadata, OutputWithMetadata, RentStructureBytes, SpentMetadata},
        stardust::{
            block::{Address, BlockId, Output, OutputId},
            milestone::MilestoneTimestamp,
        },
        tangle::{MilestoneIndex, ProtocolInfo, ProtocolParameters, RentStructure},
    },
};

/// Chronicle Output record.
#[derive(Clone, Debug, Serialize, Deserialize)]
struct OutputDocument {
    output: Output,
    metadata: OutputMetadata,
    details: OutputDetails,
}

impl OutputDocument {
    /// The stardust outputs collection name.
    const COLLECTION: &'static str = "stardust_outputs";
}

/// Precalculated info and other output details.
#[derive(Clone, Debug, Serialize, Deserialize)]
struct OutputDetails {
    #[serde(skip_serializing_if = "Option::is_none")]
    address: Option<Address>,
    is_trivial_unlock: bool,
    rent_structure: RentStructureBytes,
}

impl From<OutputWithMetadata> for OutputDocument {
    fn from(rec: OutputWithMetadata) -> Self {
        let address = rec.output.owning_address().copied();
        let is_trivial_unlock = rec.output.is_trivial_unlock();
        let rent_structure = rec.output.rent_structure();

        Self {
            output: rec.output,
            metadata: rec.metadata,
            details: OutputDetails {
                address,
                is_trivial_unlock,
                rent_structure,
            },
        }
    }
}

#[derive(Clone, Debug, Deserialize)]
#[allow(missing_docs)]
pub struct OutputMetadataResult {
    pub output_id: OutputId,
    pub block_id: BlockId,
    pub booked: MilestoneIndexTimestamp,
    pub spent_metadata: Option<SpentMetadata>,
    pub ledger_index: MilestoneIndex,
}

#[derive(Clone, Debug, Deserialize)]
#[allow(missing_docs)]
pub struct OutputWithMetadataResult {
    pub output: Output,
    pub metadata: OutputMetadataResult,
}

#[derive(Clone, Debug)]
#[allow(missing_docs)]
pub struct BalancesResult {
    pub total_balance: u64,
    pub sig_locked_balance: u64,
    pub ledger_index: MilestoneIndex,
}

#[derive(Clone, Debug, Default, Deserialize)]
#[allow(missing_docs)]
pub struct UtxoChangesResult {
    pub created_outputs: Vec<OutputId>,
    pub consumed_outputs: Vec<OutputId>,
}

/// Implements the queries for the core API.
impl MongoDb {
    /// Creates output indexes.
    pub async fn create_output_indexes(&self) -> Result<(), Error> {
        let collection = self.0.collection::<OutputDocument>(OutputDocument::COLLECTION);

        collection
            .create_index(
                IndexModel::builder()
                    .keys(doc! { "metadata.output_id": 1 })
                    .options(
                        IndexOptions::builder()
                            .unique(true)
                            .name("output_id_index".to_string())
                            .build(),
                    )
                    .build(),
                None,
            )
            .await?;

        collection
            .create_index(
                IndexModel::builder()
                    .keys(doc! { "details.address": 1 })
                    .options(
                        IndexOptions::builder()
                            .unique(false)
                            .name("address_index".to_string())
                            .partial_filter_expression(doc! {
                                "details.address": { "$exists": true } ,
                            })
                            .build(),
                    )
                    .build(),
                None,
            )
            .await?;

        self.create_indexer_output_indexes().await?;

        Ok(())
    }

    /// Upserts an [`Output`](crate::types::stardust::block::Output) together with its associated
    /// [`OutputMetadata`](crate::types::ledger::OutputMetadata).
    pub async fn insert_output(&self, output: OutputWithMetadata) -> Result<(), Error> {
        self.0
            .collection::<OutputDocument>(OutputDocument::COLLECTION)
            .update_one(
                doc! { "metadata.output_id": output.metadata.output_id },
                doc! { "$set": bson::to_document(&OutputDocument::from(output))? },
                UpdateOptions::builder().upsert(true).build(),
            )
            .await?;

        Ok(())
    }

    /// Get an [`Output`] by [`OutputId`].
    pub async fn get_output(&self, output_id: &OutputId) -> Result<Option<Output>, Error> {
        let output = self
            .0
            .collection::<Output>(OutputDocument::COLLECTION)
            .aggregate(
                vec![
                    doc! { "$match": { "metadata.output_id": output_id } },
                    doc! { "$replaceWith": "$output" },
                ],
                None,
            )
            .await?
            .try_next()
            .await?
            .map(bson::from_document)
            .transpose()?;

        Ok(output)
    }

    /// Get an [`OutputWithMetadata`] by [`OutputId`].
    pub async fn get_output_with_metadata(
        &self,
        output_id: &OutputId,
    ) -> Result<Option<OutputWithMetadataResult>, Error> {
        let ledger_index = self.get_ledger_index().await?;
        if let Some(ledger_index) = ledger_index {
            let output = self
                .0
                .collection::<OutputWithMetadataResult>(OutputDocument::COLLECTION)
                .aggregate(
                    vec![
                        doc! { "$match": {
                            "metadata.output_id": &output_id,
                            "metadata.booked.milestone_index": { "$lte": ledger_index }
                        } },
                        doc! { "$set": {
                            // The max fn will not consider the spent milestone index if it is null,
                            // thus always setting the ledger index to our provided value
                            "metadata.ledger_index": { "$max": [ ledger_index, "$metadata.spent_metadata.spent.milestone_index" ] },
                        } },
                    ],
                    None,
                )
                .await?
                .try_next()
                .await?
                .map(bson::from_document)
                .transpose()?;

            Ok(output)
        } else {
            Ok(None)
        }
    }

    /// Get an [`OutputMetadata`] by [`OutputId`].
    pub async fn get_output_metadata(&self, output_id: &OutputId) -> Result<Option<OutputMetadataResult>, Error> {
        let ledger_index = self.get_ledger_index().await?;
        if let Some(ledger_index) = ledger_index {
            let metadata = self
                .0
                .collection::<OutputMetadataResult>(OutputDocument::COLLECTION)
                .aggregate(
                    vec![
                        doc! { "$match": {
                            "metadata.output_id": &output_id,
                            "metadata.booked.milestone_index": { "$lte": ledger_index }
                        } },
                        doc! { "$set": {
                            // The max fn will not consider the spent milestone index if it is null,
                            // thus always setting the ledger index to our provided value
                            "metadata.ledger_index": { "$max": [ ledger_index, "$metadata.spent_metadata.spent.milestone_index" ] },
                        } },
                        doc! { "$replaceWith": "$metadata" },
                    ],
                    None,
                )
                .await?
                .try_next()
                .await?
                .map(bson::from_document)
                .transpose()?;

            Ok(metadata)
        } else {
            Ok(None)
        }
    }

    /// Gets the spending transaction metadata of an [`Output`] by [`OutputId`].
    pub async fn get_spending_transaction_metadata(
        &self,
        output_id: &OutputId,
    ) -> Result<Option<SpentMetadata>, Error> {
        let metadata = self
            .0
            .collection::<SpentMetadata>(OutputDocument::COLLECTION)
            .aggregate(
                vec![
                    doc! { "$match": { "metadata.output_id": &output_id } },
                    doc! { "$replaceWith": "$metadata.spent_metadata" },
                ],
                None,
            )
            .await?
            .try_next()
            .await?
            .map(bson::from_document)
            .transpose()?;

        Ok(metadata)
    }

    /// Sums the amounts of all outputs owned by the given [`Address`](crate::types::stardust::block::Address).
    pub async fn sum_balances_owned_by_address(&self, address: Address) -> Result<Option<BalancesResult>, Error> {
        #[derive(Deserialize, Default)]
        struct Amount {
            amount: f64,
        }

        #[derive(Deserialize, Default)]
        struct Balances {
            total_balance: Amount,
            sig_locked_balance: Amount,
        }

        let ledger_index = self.get_ledger_index().await?;
        if let Some(ledger_index) = ledger_index {
            let balances = self
                .0
                .collection::<Balances>(OutputDocument::COLLECTION)
                .aggregate(
                    vec![
                        // Look at all (at ledger index o'clock) unspent output documents for the given address.
                        doc! { "$match": {
                            "details.address": &address,
                            "metadata.booked.milestone_index": { "$lte": ledger_index },
                            "$or": [
                                { "metadata.spent_metadata.spent": null },
                                { "metadata.spent_metadata.spent.milestone_index": { "$gt": ledger_index } },
                            ]
                        } },
                        doc! { "$facet": {
                            // Sum all output amounts (total balance).
                            "total_balance": [
                                { "$group" : {
                                    "_id": "null",
                                    "amount": { "$sum": { "$toDouble": "$output.amount" } },
                                }},
                            ],
                            // Sum only trivially unlockable output amounts (signature locked balance).
                            "sig_locked_balance": [
                                { "$match": { "details.is_trivial_unlock": true } },
                                { "$group" : {
                                    "_id": "null",
                                    "amount": { "$sum": { "$toDouble": "$output.amount" } },
                                } },
                            ],
                        } },
                    ],
                    None,
                )
                .await?
                .try_next()
                .await?
                .map(bson::from_document::<Balances>)
                .transpose()?
                .unwrap_or_default();

            Ok(Some(BalancesResult {
                total_balance: balances.total_balance.amount as u64,
                sig_locked_balance: balances.sig_locked_balance.amount as u64,
                ledger_index,
            }))
        } else {
            Ok(None)
        }
    }
<<<<<<< HEAD
}

#[derive(Copy, Clone, Debug, Default, Serialize, Deserialize)]
pub struct OutputAnalyticsResult {
    pub count: u64,
    pub total_value: f64,
}

impl MongoDb {
    /// Gathers output analytics.
    pub async fn get_transaction_analytics(
        &self,
        start_timestamp: Option<MilestoneTimestamp>,
        end_timestamp: Option<MilestoneTimestamp>,
    ) -> Result<OutputAnalyticsResult, Error> {
        Ok(self
            .0
            .collection::<OutputAnalyticsResult>(OutputDocument::COLLECTION)
            .aggregate(
                vec![
                    doc! { "$match": {
                        "$nor": [
                            { "metadata.booked.milestone_timestamp": { "$lt": start_timestamp } },
                            { "metadata.booked.milestone_timestamp": { "$gte": end_timestamp } },
                        ],
                    } },
                    // First group the outputs into transactions
                    doc! { "$group" : {
                        "_id": "$metadata.output_id.transaction_id",
                        "amount": { "$sum": { "$toDouble": "$output.amount" } },
                    }},
                    // Then aggregate transaction analytics
                    doc! { "$group" : {
                        "_id": null,
                        "count": { "$sum": 1 },
                        "total_value": { "$sum": "$amount" },
                    }},
                ],
                None,
            )
            .await?
            .try_next()
            .await?
            .map(bson::from_document)
            .transpose()?
            .unwrap_or_default())
    }

    /// Gathers basic output analytics.
    pub async fn get_basic_analytics(
        &self,
        start_timestamp: Option<MilestoneTimestamp>,
        end_timestamp: Option<MilestoneTimestamp>,
    ) -> Result<OutputAnalyticsResult, Error> {
        Ok(self
            .0
            .collection::<OutputAnalyticsResult>(OutputDocument::COLLECTION)
            .aggregate(
                vec![
                    doc! { "$match": {
                        "$nor": [
                            { "metadata.booked.milestone_timestamp": { "$lt": start_timestamp } },
                            { "metadata.booked.milestone_timestamp": { "$gte": end_timestamp } },
                        ],
                        "output.kind": "basic"
                    } },
                    doc! { "$group" : {
                        "_id": null,
                        "count": { "$sum": 1 },
                        "total_value": { "$sum": "$amount" },
                    }},
                ],
                None,
            )
            .await?
            .try_next()
            .await?
            .map(bson::from_document)
            .transpose()?
            .unwrap_or_default())
    }

    /// Gathers alias output analytics.
    pub async fn get_alias_analytics(
        &self,
        start_timestamp: Option<MilestoneTimestamp>,
        end_timestamp: Option<MilestoneTimestamp>,
    ) -> Result<OutputAnalyticsResult, Error> {
        Ok(self
            .0
            .collection::<OutputAnalyticsResult>(OutputDocument::COLLECTION)
            .aggregate(
                vec![
                    doc! { "$match": {
                        "$nor": [
                            { "metadata.booked.milestone_timestamp": { "$lt": start_timestamp } },
                            { "metadata.booked.milestone_timestamp": { "$gte": end_timestamp } },
                        ],
                        "output.kind": "alias"
                    } },
                    doc! { "$group" : {
                        "_id": null,
                        "count": { "$sum": 1 },
                        "total_value": { "$sum": "$amount" },
                    }},
                ],
                None,
            )
            .await?
            .try_next()
            .await?
            .map(bson::from_document)
            .transpose()?
            .unwrap_or_default())
    }

    /// Gathers nft output analytics.
    pub async fn get_nft_analytics(
        &self,
        start_timestamp: Option<MilestoneTimestamp>,
        end_timestamp: Option<MilestoneTimestamp>,
    ) -> Result<OutputAnalyticsResult, Error> {
        Ok(self
            .0
            .collection::<OutputAnalyticsResult>(OutputDocument::COLLECTION)
            .aggregate(
                vec![
                    doc! { "$match": {
                        "$nor": [
                            { "metadata.booked.milestone_timestamp": { "$lt": start_timestamp } },
                            { "metadata.booked.milestone_timestamp": { "$gte": end_timestamp } },
                        ],
                        "output.kind": "nft"
                    } },
                    // First group the nfts by their ids
                    doc! { "$group" : {
                        "_id": "$output.nft_id",
                        "amount": { "$sum": { "$toDouble": "$output.amount" } },
                    }},
                    doc! { "$group" : {
                        "_id": null,
                        "count": { "$sum": 1 },
                        "total_value": { "$sum": "$amount" },
                    }},
                ],
                None,
            )
            .await?
            .try_next()
            .await?
            .map(bson::from_document)
            .transpose()?
            .unwrap_or_default())
    }

    /// Gathers nft output analytics.
    pub async fn get_foundry_analytics(
        &self,
        start_timestamp: Option<MilestoneTimestamp>,
        end_timestamp: Option<MilestoneTimestamp>,
    ) -> Result<OutputAnalyticsResult, Error> {
        Ok(self
            .0
            .collection::<OutputAnalyticsResult>(OutputDocument::COLLECTION)
            .aggregate(
                vec![
                    doc! { "$match": {
                        "$nor": [
                            { "metadata.booked.milestone_timestamp": { "$lt": start_timestamp } },
                            { "metadata.booked.milestone_timestamp": { "$gte": end_timestamp } },
                        ],
                        "output.kind": "foundry"
                    } },
                    doc! { "$group" : {
                        "_id": null,
                        "count": { "$sum": 1 },
                        "total_value": { "$sum": "$amount" },
                    }},
                ],
                None,
            )
            .await?
            .try_next()
            .await?
            .map(bson::from_document)
            .transpose()?
            .unwrap_or_default())
    }
}

#[derive(Clone, Debug, Serialize, Deserialize)]
pub struct StorageDepositAnalyticsResult {
    pub output_count: u64,
    pub storage_deposit_return_count: u64,
    pub storage_deposit_return_total_value: f64,
    pub total_key_bytes: f64,
    pub total_data_bytes: f64,
    pub total_byte_cost: f64,
    pub ledger_index: MilestoneIndex,
    pub rent_structure: RentStructure,
}

impl MongoDb {
    /// Gathers byte cost and storage deposit analytics.
    pub async fn get_storage_deposit_analytics(
        &self,
        start_timestamp: Option<MilestoneTimestamp>,
        end_timestamp: Option<MilestoneTimestamp>,
    ) -> Result<Option<StorageDepositAnalyticsResult>, Error> {
        let protocol_params = self.get_protocol_parameters().await?;
        let ledger_index = self.get_ledger_index().await?;
        if let (
            Some(ProtocolInfo {
                parameters: ProtocolParameters { rent_structure, .. },
                ..
            }),
            Some(ledger_index),
        ) = (protocol_params, ledger_index)
        {
            #[derive(Default, Deserialize)]
            struct StorageDepositAnalytics {
                output_count: u64,
                storage_deposit_return_count: u64,
                storage_deposit_return_total_value: f64,
                total_key_bytes: f64,
                total_data_bytes: f64,
            }

            let res = self
                .0
                .collection::<StorageDepositAnalytics>(OutputDocument::COLLECTION)
                .aggregate(
                    vec![
                        doc! { "$match": {
                            "metadata.booked.milestone_index": { "$lte": ledger_index },
                            "$or": [
                                { "metadata.spent_metadata.spent": null },
                                { "metadata.spent_metadata.spent.milestone_index": { "$gt": ledger_index } },
                            ],
                            "$nor": [
                                { "metadata.booked.milestone_timestamp": { "$lt": start_timestamp } },
                                { "metadata.booked.milestone_timestamp": { "$gte": end_timestamp } },
                                { "metadata.spent_metadata.spent.milestone_timestamp": { "$lt": end_timestamp } },
                            ],
                        } },
                        doc! {
                            "$facet": {
                                "all": [
                                    { "$group" : {
                                        "_id": null,
                                        "output_count": { "$sum": 1 },
                                        "total_key_bytes": { "$sum": "$details.rent_structure.num_key_bytes" },
                                        "total_data_bytes": { "$sum": "$details.rent_structure.num_data_bytes" },
                                    } },
                                ],
                                "storage_deposit": [
                                    { "$match": { "output.storage_deposit_return_unlock_condition": { "$exists": true } } },
                                    { "$group" : {
                                        "_id": null,
                                        "return_count": { "$sum": 1 },
                                        "return_total_value": { "$sum": { "$toDouble": "$output.storage_deposit_return_unlock_condition.amount" } },
                                    } },
                                ],
                            }
                        },
                        doc! { "$project": {
                            "output_count": { "$first": "$all.output_count" },
                            "storage_deposit_return_count": { "$first": "$storage_deposit.return_count" },
                            "storage_deposit_return_total_value": { "$first": "$storage_deposit.return_total_value" },
                            "total_key_bytes": { "$first": "$all.total_key_bytes" },
                            "total_data_bytes": { "$first": "$all.total_data_bytes" },
                        } },
                    ],
                    None,
                )
                .await?
                .try_next()
                .await?
                .map(bson::from_document::<StorageDepositAnalytics>)
                .transpose()?
                .unwrap_or_default();

            Ok(Some(StorageDepositAnalyticsResult {
                output_count: res.output_count,
                storage_deposit_return_count: res.storage_deposit_return_count,
                storage_deposit_return_total_value: res.storage_deposit_return_total_value,
                total_key_bytes: res.total_key_bytes,
                total_data_bytes: res.total_data_bytes,
                total_byte_cost: rent_structure.v_byte_cost as f64
                    * (res.total_key_bytes * rent_structure.v_byte_factor_key as f64
                        + res.total_data_bytes * rent_structure.v_byte_factor_data as f64),
                ledger_index,
                rent_structure,
            }))
=======

    /// Returns the changes to the UTXO ledger (as consumed and created output ids) that were applied at the given
    /// `index`. It returns `None` if the provided `index` is out of bounds (beyond Chronicle's ledger index). If
    /// the associated milestone did not perform any changes to the ledger, the returned `Vec`s will be empty.
    pub async fn get_utxo_changes(&self, index: MilestoneIndex) -> Result<Option<UtxoChangesResult>, Error> {
        if let Some(ledger_index) = self.get_ledger_index().await? {
            if index > ledger_index {
                Ok(None)
            } else {
                Ok(Some(
                    self.0
                        .collection::<UtxoChangesResult>(OutputDocument::COLLECTION)
                        .aggregate(
                            vec![doc! { "$facet": {
                                "created_outputs": [
                                    { "$match": { "metadata.booked.milestone_index": index  } },
                                    { "$replaceWith": "$metadata.output_id" },
                                ],
                                "consumed_outputs": [
                                    { "$match": { "metadata.spent_metadata.spent.milestone_index": index } },
                                    { "$replaceWith": "$metadata.output_id" },
                                ],
                            } }],
                            None,
                        )
                        .await?
                        .try_next()
                        .await?
                        .map(bson::from_document::<UtxoChangesResult>)
                        .transpose()?
                        .unwrap_or_default(),
                ))
            }
>>>>>>> 3697f27f
        } else {
            Ok(None)
        }
    }
<<<<<<< HEAD
}

/// Address analytics result.

#[derive(Copy, Clone, Debug, Serialize, Deserialize)]
pub struct AddressAnalyticsResult {
    /// The number of addresses used in the time period.
    pub total_active_addresses: u64,
    /// The number of addresses that received tokens in the time period.
    pub receiving_addresses: u64,
    /// The number of addresses that sent tokens in the time period.
    pub sending_addresses: u64,
}

impl MongoDb {
    /// Create aggregate statistics of all addresses.
    pub async fn get_address_analytics(
        &self,
        start_timestamp: Option<MilestoneTimestamp>,
        end_timestamp: Option<MilestoneTimestamp>,
    ) -> Result<Option<AddressAnalyticsResult>, Error> {
        Ok(self
            .0
            .collection::<AddressAnalyticsResult>(OutputDocument::COLLECTION)
            .aggregate(
                vec![
                    doc! { "$match": {
                        "details.address": { "$exists": true }
                    } },
                    doc! { "$facet": {
                        "total": [
                            { "$match": {
                                "$or": [
                                    { "$nor": [
                                        { "metadata.booked.milestone_timestamp": { "$lt": start_timestamp } },
                                        { "metadata.booked.milestone_timestamp": { "$gte": end_timestamp } },
                                    ] },
                                    { "$nor": [
                                        { "metadata.spent_metadata.spent.milestone_timestamp": { "$lt": start_timestamp } },
                                        { "metadata.spent_metadata.spent.milestone_timestamp": { "$gte": end_timestamp } },
                                    ] },
                                ],
                            } },
                            { "$group" : { "_id": "$details.address" }},
                            { "$count": "addresses" },
                        ],
                        "receiving": [
                            { "$match": { 
                                "$nor": [
                                    { "metadata.booked.milestone_timestamp": { "$lt": start_timestamp } },
                                    { "metadata.booked.milestone_timestamp": { "$gte": end_timestamp } },
                                ],
                             } },
                            { "$group" : { "_id": "$details.address" }},
                            { "$count": "addresses" },
                        ],
                        "sending": [
                            { "$match": { 
                                "$nor": [
                                    { "metadata.spent_metadata.spent.milestone_timestamp": { "$lt": start_timestamp } },
                                    { "metadata.spent_metadata.spent.milestone_timestamp": { "$gte": end_timestamp } },
                                ],
                             } },
                            { "$group" : { "_id": "$details.address" }},
                            { "$count": "addresses" },
                        ],
                    } },
                    doc! { "$project": {
                        "total_active_addresses": { "$first": "$total.addresses" },
                        "receiving_addresses": { "$first": "$receiving.addresses" },
                        "sending_addresses": { "$first": "$sending.addresses" },
                    } },
                ],
                None,
            )
            .await?
            .try_next()
            .await?
            .map(bson::from_document)
            .transpose()?)
    }
=======
>>>>>>> 3697f27f
}<|MERGE_RESOLUTION|>--- conflicted
+++ resolved
@@ -338,7 +338,43 @@
             Ok(None)
         }
     }
-<<<<<<< HEAD
+
+    /// Returns the changes to the UTXO ledger (as consumed and created output ids) that were applied at the given
+    /// `index`. It returns `None` if the provided `index` is out of bounds (beyond Chronicle's ledger index). If
+    /// the associated milestone did not perform any changes to the ledger, the returned `Vec`s will be empty.
+    pub async fn get_utxo_changes(&self, index: MilestoneIndex) -> Result<Option<UtxoChangesResult>, Error> {
+        if let Some(ledger_index) = self.get_ledger_index().await? {
+            if index > ledger_index {
+                Ok(None)
+            } else {
+                Ok(Some(
+                    self.0
+                        .collection::<UtxoChangesResult>(OutputDocument::COLLECTION)
+                        .aggregate(
+                            vec![doc! { "$facet": {
+                                "created_outputs": [
+                                    { "$match": { "metadata.booked.milestone_index": index  } },
+                                    { "$replaceWith": "$metadata.output_id" },
+                                ],
+                                "consumed_outputs": [
+                                    { "$match": { "metadata.spent_metadata.spent.milestone_index": index } },
+                                    { "$replaceWith": "$metadata.output_id" },
+                                ],
+                            } }],
+                            None,
+                        )
+                        .await?
+                        .try_next()
+                        .await?
+                        .map(bson::from_document::<UtxoChangesResult>)
+                        .transpose()?
+                        .unwrap_or_default(),
+                ))
+            }
+        } else {
+            Ok(None)
+        }
+    }
 }
 
 #[derive(Copy, Clone, Debug, Default, Serialize, Deserialize)]
@@ -633,46 +669,10 @@
                 ledger_index,
                 rent_structure,
             }))
-=======
-
-    /// Returns the changes to the UTXO ledger (as consumed and created output ids) that were applied at the given
-    /// `index`. It returns `None` if the provided `index` is out of bounds (beyond Chronicle's ledger index). If
-    /// the associated milestone did not perform any changes to the ledger, the returned `Vec`s will be empty.
-    pub async fn get_utxo_changes(&self, index: MilestoneIndex) -> Result<Option<UtxoChangesResult>, Error> {
-        if let Some(ledger_index) = self.get_ledger_index().await? {
-            if index > ledger_index {
-                Ok(None)
-            } else {
-                Ok(Some(
-                    self.0
-                        .collection::<UtxoChangesResult>(OutputDocument::COLLECTION)
-                        .aggregate(
-                            vec![doc! { "$facet": {
-                                "created_outputs": [
-                                    { "$match": { "metadata.booked.milestone_index": index  } },
-                                    { "$replaceWith": "$metadata.output_id" },
-                                ],
-                                "consumed_outputs": [
-                                    { "$match": { "metadata.spent_metadata.spent.milestone_index": index } },
-                                    { "$replaceWith": "$metadata.output_id" },
-                                ],
-                            } }],
-                            None,
-                        )
-                        .await?
-                        .try_next()
-                        .await?
-                        .map(bson::from_document::<UtxoChangesResult>)
-                        .transpose()?
-                        .unwrap_or_default(),
-                ))
-            }
->>>>>>> 3697f27f
         } else {
             Ok(None)
         }
     }
-<<<<<<< HEAD
 }
 
 /// Address analytics result.
@@ -754,6 +754,4 @@
             .map(bson::from_document)
             .transpose()?)
     }
-=======
->>>>>>> 3697f27f
 }