// Copyright 2022 IOTA Stiftung
// SPDX-License-Identifier: Apache-2.0

mod indexer;

use futures::TryStreamExt;
use mongodb::{
    bson::{self, doc},
    error::Error,
    options::{IndexOptions, UpdateOptions},
    IndexModel,
};
use serde::{Deserialize, Serialize};

pub use self::indexer::{
    AliasOutputsQuery, BasicOutputsQuery, FoundryOutputsQuery, IndexedId, NftOutputsQuery, OutputsResult,
};
use crate::{
    db::MongoDb,
    types::{
        ledger::{MilestoneIndexTimestamp, OutputMetadata, OutputWithMetadata, RentStructureBytes, SpentMetadata},
        stardust::block::{Address, BlockId, Output, OutputId},
        tangle::MilestoneIndex,
    },
};

/// Chronicle Output record.
#[derive(Clone, Debug, Serialize, Deserialize)]
struct OutputDocument {
    output: Output,
    metadata: OutputMetadata,
    details: OutputDetails,
}

impl OutputDocument {
    /// The stardust outputs collection name.
    const COLLECTION: &'static str = "stardust_outputs";
}

/// Precalculated info and other output details.
#[derive(Clone, Debug, Serialize, Deserialize)]
struct OutputDetails {
    #[serde(skip_serializing_if = "Option::is_none")]
    address: Option<Address>,
    is_trivial_unlock: bool,
    rent_structure: RentStructureBytes,
}

impl From<OutputWithMetadata> for OutputDocument {
    fn from(rec: OutputWithMetadata) -> Self {
        let address = rec.output.owning_address().copied();
        let is_trivial_unlock = rec.output.is_trivial_unlock();
        let rent_structure = rec.output.rent_structure();

        Self {
            output: rec.output,
            metadata: rec.metadata,
            details: OutputDetails {
                address,
                is_trivial_unlock,
                rent_structure,
            },
        }
    }
}

#[derive(Clone, Debug, Deserialize)]
#[allow(missing_docs)]
pub struct OutputMetadataResult {
    pub output_id: OutputId,
    pub block_id: BlockId,
    pub booked: MilestoneIndexTimestamp,
    pub spent_metadata: Option<SpentMetadata>,
    pub ledger_index: MilestoneIndex,
}

#[derive(Clone, Debug, Deserialize)]
#[allow(missing_docs)]
pub struct OutputWithMetadataResult {
    pub output: Output,
    pub metadata: OutputMetadataResult,
}

#[derive(Clone, Debug, Deserialize)]
#[allow(missing_docs)]
pub struct BalanceResult {
    pub total_balance: String,
    pub sig_locked_balance: String,
    pub ledger_index: MilestoneIndex,
}

#[derive(Clone, Debug, Default, Deserialize)]
#[allow(missing_docs)]
pub struct UtxoChangesResult {
    pub created_outputs: Vec<OutputId>,
    pub consumed_outputs: Vec<OutputId>,
}

/// Implements the queries for the core API.
impl MongoDb {
    /// Creates output indexes.
    pub async fn create_output_indexes(&self) -> Result<(), Error> {
        let collection = self.db.collection::<OutputDocument>(OutputDocument::COLLECTION);

        collection
            .create_index(
                IndexModel::builder()
                    .keys(doc! { "metadata.output_id": 1 })
                    .options(
                        IndexOptions::builder()
                            .unique(true)
                            .name("output_id_index".to_string())
                            .build(),
                    )
                    .build(),
                None,
            )
            .await?;

        collection
            .create_index(
                IndexModel::builder()
                    .keys(doc! { "details.address": 1 })
                    .options(
                        IndexOptions::builder()
                            .unique(false)
                            .name("address_index".to_string())
                            .partial_filter_expression(doc! {
                                "details.address": { "$exists": true },
                            })
                            .build(),
                    )
                    .build(),
                None,
            )
            .await?;

        self.create_indexer_output_indexes().await?;

        Ok(())
    }

    /// Upserts an [`Output`](crate::types::stardust::block::Output) together with its associated
    /// [`OutputMetadata`](crate::types::ledger::OutputMetadata).
    pub async fn insert_output(&self, output: OutputWithMetadata) -> Result<(), Error> {
        self.db
            .collection::<OutputDocument>(OutputDocument::COLLECTION)
            .update_one(
                doc! { "metadata.output_id": output.metadata.output_id },
                doc! { "$set": bson::to_document(&OutputDocument::from(output))? },
                UpdateOptions::builder().upsert(true).build(),
            )
            .await?;

        Ok(())
    }

    /// Get an [`Output`] by [`OutputId`].
    pub async fn get_output(&self, output_id: &OutputId) -> Result<Option<Output>, Error> {
        let output = self
            .db
            .collection::<Output>(OutputDocument::COLLECTION)
            .aggregate(
                vec![
                    doc! { "$match": { "metadata.output_id": output_id } },
                    doc! { "$replaceWith": "$output" },
                ],
                None,
            )
            .await?
            .try_next()
            .await?
            .map(bson::from_document)
            .transpose()?;

        Ok(output)
    }

    /// Get an [`OutputWithMetadata`] by [`OutputId`].
    pub async fn get_output_with_metadata(
        &self,
        output_id: &OutputId,
    ) -> Result<Option<OutputWithMetadataResult>, Error> {
        let ledger_index = self.get_ledger_index().await?;
        if let Some(ledger_index) = ledger_index {
            let output = self
                .db
                .collection::<OutputWithMetadataResult>(OutputDocument::COLLECTION)
                .aggregate(
                    vec![
                        doc! { "$match": {
                            "metadata.output_id": &output_id,
                            "metadata.booked.milestone_index": { "$lte": ledger_index }
                        } },
                        doc! { "$set": {
                            // The max fn will not consider the spent milestone index if it is null,
                            // thus always setting the ledger index to our provided value
                            "metadata.ledger_index": { "$max": [ ledger_index, "$metadata.spent_metadata.spent.milestone_index" ] },
                        } },
                    ],
                    None,
                )
                .await?
                .try_next()
                .await?
                .map(bson::from_document)
                .transpose()?;

            Ok(output)
        } else {
            Ok(None)
        }
    }

    /// Get an [`OutputMetadata`] by [`OutputId`].
    pub async fn get_output_metadata(&self, output_id: &OutputId) -> Result<Option<OutputMetadataResult>, Error> {
        let ledger_index = self.get_ledger_index().await?;
        if let Some(ledger_index) = ledger_index {
            let metadata = self
                .db
                .collection::<OutputMetadataResult>(OutputDocument::COLLECTION)
                .aggregate(
                    vec![
                        doc! { "$match": {
                            "metadata.output_id": &output_id,
                            "metadata.booked.milestone_index": { "$lte": ledger_index }
                        } },
                        doc! { "$set": {
                            // The max fn will not consider the spent milestone index if it is null,
                            // thus always setting the ledger index to our provided value
                            "metadata.ledger_index": { "$max": [ ledger_index, "$metadata.spent_metadata.spent.milestone_index" ] },
                        } },
                        doc! { "$replaceWith": "$metadata" },
                    ],
                    None,
                )
                .await?
                .try_next()
                .await?
                .map(bson::from_document)
                .transpose()?;

            Ok(metadata)
        } else {
            Ok(None)
        }
    }

    /// Gets the spending transaction metadata of an [`Output`] by [`OutputId`].
    pub async fn get_spending_transaction_metadata(
        &self,
        output_id: &OutputId,
    ) -> Result<Option<SpentMetadata>, Error> {
        let metadata = self
            .db
            .collection::<SpentMetadata>(OutputDocument::COLLECTION)
            .aggregate(
                vec![
                    doc! { "$match": { "metadata.output_id": &output_id } },
                    doc! { "$replaceWith": "$metadata.spent_metadata" },
                ],
                None,
            )
            .await?
            .try_next()
            .await?
            .map(bson::from_document)
            .transpose()?;

        Ok(metadata)
    }

    /// Sums the amounts of all outputs owned by the given [`Address`](crate::types::stardust::block::Address).
    pub async fn get_address_balance(&self, address: Address) -> Result<Option<BalanceResult>, Error> {
        let ledger_index = self.get_ledger_index().await?;
        if let Some(ledger_index) = ledger_index {
            let balances = self
<<<<<<< HEAD
                .0
                .collection::<BalanceResult>(OutputDocument::COLLECTION)
=======
                .db
                .collection::<Balances>(OutputDocument::COLLECTION)
>>>>>>> 8eaddc6e
                .aggregate(
                    vec![
                        // Look at all (at ledger index o'clock) unspent output documents for the given address.
                        doc! { "$match": {
                            "details.address": &address,
                            "metadata.booked.milestone_index": { "$lte": ledger_index },
                            "$or": [
                                { "metadata.spent_metadata.spent": null },
                                { "metadata.spent_metadata.spent.milestone_index": { "$gt": ledger_index } },
                            ]
                        } },
                        doc! { "$group": {
                            "_id": null,
                            "total_balance": { "$sum": { "$toDecimal": "$output.amount" } },
                            "sig_locked_balance": { "$sum": { 
                                "$cond": [ { "$eq": [ "$details.is_trivial_unlock", true] }, { "$toDecimal": "$output.amount" }, 0 ]
                            } },
                        } },
                        doc! { "$project": {
                            "total_balance": { "$toString": "$total_balance" },
                            "sig_locked_balance": { "$toString": "$sig_locked_balance" },
                            "ledger_index": { "$literal": ledger_index },
                        } },
                    ],
                    None,
                )
                .await?
                .try_next()
                .await?
                .map(bson::from_document::<BalanceResult>)
                .transpose()?;

            Ok(balances)
        } else {
            Ok(None)
        }
    }

    /// Returns the changes to the UTXO ledger (as consumed and created output ids) that were applied at the given
    /// `index`. It returns `None` if the provided `index` is out of bounds (beyond Chronicle's ledger index). If
    /// the associated milestone did not perform any changes to the ledger, the returned `Vec`s will be empty.
    pub async fn get_utxo_changes(&self, index: MilestoneIndex) -> Result<Option<UtxoChangesResult>, Error> {
        if let Some(ledger_index) = self.get_ledger_index().await? {
            if index > ledger_index {
                Ok(None)
            } else {
                Ok(Some(
                    self.db
                        .collection::<UtxoChangesResult>(OutputDocument::COLLECTION)
                        .aggregate(
                            vec![doc! { "$facet": {
                                "created_outputs": [
                                    { "$match": { "metadata.booked.milestone_index": index  } },
                                    { "$replaceWith": "$metadata.output_id" },
                                ],
                                "consumed_outputs": [
                                    { "$match": { "metadata.spent_metadata.spent.milestone_index": index } },
                                    { "$replaceWith": "$metadata.output_id" },
                                ],
                            } }],
                            None,
                        )
                        .await?
                        .try_next()
                        .await?
                        .map(bson::from_document::<UtxoChangesResult>)
                        .transpose()?
                        .unwrap_or_default(),
                ))
            }
        } else {
            Ok(None)
        }
    }
}<|MERGE_RESOLUTION|>--- conflicted
+++ resolved
@@ -275,13 +275,8 @@
         let ledger_index = self.get_ledger_index().await?;
         if let Some(ledger_index) = ledger_index {
             let balances = self
-<<<<<<< HEAD
-                .0
+                .db
                 .collection::<BalanceResult>(OutputDocument::COLLECTION)
-=======
-                .db
-                .collection::<Balances>(OutputDocument::COLLECTION)
->>>>>>> 8eaddc6e
                 .aggregate(
                     vec![
                         // Look at all (at ledger index o'clock) unspent output documents for the given address.
