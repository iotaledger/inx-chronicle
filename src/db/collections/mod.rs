--- conflicted
+++ resolved
@@ -1,13 +1,7 @@
 // Copyright 2022 IOTA Stiftung
 // SPDX-License-Identifier: Apache-2.0
 
-<<<<<<< HEAD
-=======
-/// Module containing the time-series analytics model.
-#[cfg(feature = "analytics")]
-pub mod analytics;
 mod application_state;
->>>>>>> 61ebbeb5
 /// Module containing the Block document model.
 mod block;
 /// Module containing the node configuration collection.
