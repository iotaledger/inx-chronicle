--- conflicted
+++ resolved
@@ -2,11 +2,7 @@
 
 **/.env
 
-<<<<<<< HEAD
-**/config.toml
-=======
 config.toml
->>>>>>> e231e09c
 
 .vscode
 
