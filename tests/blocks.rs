--- conflicted
+++ resolved
@@ -10,11 +10,7 @@
     use chronicle::{
         db::{
             collections::{BlockCollection, OutputCollection},
-<<<<<<< HEAD
-            MongoDb, MongoDbCollectionExt,
-=======
-            MongoDbCollection,
->>>>>>> b093f1f3
+            MongoDb, MongoDbCollection, MongoDbCollectionExt,
         },
         types::{
             ledger::{
