// Copyright 2022 IOTA Stiftung
// SPDX-License-Identifier: Apache-2.0

use bee_test::rand::block::{rand_block, rand_block_id};
use chronicle::{
    db::{MongoDb, MongoDbConfig},
    types::{
        ledger::{BlockMetadata, ConflictReason, LedgerInclusionState},
        stardust::block::{Block, BlockId},
    },
};
use packable::PackableExt;

#[ignore]
#[tokio::test]
async fn test_test() -> Result<(), mongodb::error::Error> {
    let bee_block = rand_block();
    let raw = bee_block.pack_to_vec();
    let block: Block = bee_block.clone().into();

    let block_id: BlockId = rand_block_id().into();

    let metadata = BlockMetadata {
        is_solid: true,
        block_id,
        parents: block.parents.clone(),
        should_promote: true,
        should_reattach: true,
        referenced_by_milestone_index: 42.into(),
        milestone_index: 0.into(),
        inclusion_state: LedgerInclusionState::Included,
        conflict_reason: ConflictReason::None,
    };

    let config = MongoDbConfig::default().with_suffix("cargo-test");
    let db = MongoDb::connect(&config).await?;

    db.clear().await?;

<<<<<<< HEAD
    db.insert_block_with_metadata(block_id, block, raw, metadata).await?;
=======
    db.insert_block_with_metadata(block_id.clone(), block, raw, metadata, 0)
        .await?;
>>>>>>> 11048fd9

    let result = db.get_block(&block_id).await?.unwrap();
    let bee_result: bee_block_stardust::Block = result.try_into().unwrap();
    assert_eq!(bee_result, bee_block);

    Ok(())
}<|MERGE_RESOLUTION|>--- conflicted
+++ resolved
@@ -37,12 +37,7 @@
 
     db.clear().await?;
 
-<<<<<<< HEAD
-    db.insert_block_with_metadata(block_id, block, raw, metadata).await?;
-=======
-    db.insert_block_with_metadata(block_id.clone(), block, raw, metadata, 0)
-        .await?;
->>>>>>> 11048fd9
+    db.insert_block_with_metadata(block_id, block, raw, metadata, 0).await?;
 
     let result = db.get_block(&block_id).await?.unwrap();
     let bee_result: bee_block_stardust::Block = result.try_into().unwrap();
