--- conflicted
+++ resolved
@@ -6,11 +6,7 @@
 #[cfg(feature = "rand")]
 mod test_rand {
     use chronicle::{
-<<<<<<< HEAD
-        db::{collections::MilestoneCollection, MongoDb},
-=======
-        db::{collections::MilestoneCollection, MongoDbCollection},
->>>>>>> b093f1f3
+        db::{collections::MilestoneCollection, MongoDb, MongoDbCollection},
         types::stardust::block::payload::{MilestoneId, MilestonePayload},
     };
 
