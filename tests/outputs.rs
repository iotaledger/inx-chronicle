--- conflicted
+++ resolved
@@ -9,13 +9,8 @@
 
     use chronicle::{
         db::collections::{
-<<<<<<< HEAD
-            LedgerUpdateByMilestoneRecord, LedgerUpdateCollection, OutputCollection, OutputMetadataResult,
-            OutputWithMetadataResult,
-=======
             LedgerUpdateByAddressRecord, LedgerUpdateByMilestoneRecord, LedgerUpdateCollection, OutputCollection,
             OutputMetadataResult, OutputWithMetadataResult, SortOrder,
->>>>>>> 493ab8e2
         },
         types::{
             ledger::{LedgerOutput, LedgerSpent, MilestoneIndexTimestamp, SpentMetadata},
@@ -176,18 +171,6 @@
         let collection = db.collection::<OutputCollection>();
         collection.create_indexes().await.unwrap();
 
-<<<<<<< HEAD
-        let outputs = std::iter::repeat_with(Output::rand)
-            .take(100)
-            .map(|output| LedgerOutput {
-                output_id: OutputId::rand(),
-                output,
-                block_id: BlockId::rand(),
-                booked: MilestoneIndexTimestamp {
-                    milestone_index: 1.into(),
-                    milestone_timestamp: 12345.into(),
-                },
-=======
         let address = Address::rand_ed25519();
 
         let outputs = std::iter::repeat_with(Output::rand)
@@ -205,7 +188,6 @@
                         milestone_timestamp: 12345.into(),
                     },
                 }
->>>>>>> 493ab8e2
             })
             .collect::<Vec<_>>();
 
@@ -233,11 +215,7 @@
 
         let ledger_updates = db
             .collection::<LedgerUpdateCollection>()
-<<<<<<< HEAD
-            .stream_ledger_updates_by_milestone(1.into(), 100, None)
-=======
             .get_ledger_updates_by_milestone(1.into(), 100, None)
->>>>>>> 493ab8e2
             .await
             .unwrap()
             .try_collect::<Vec<_>>()
@@ -250,20 +228,12 @@
 
         // Spend some of the previous outputs
         let spent_outputs = outputs
-<<<<<<< HEAD
-            .into_iter()
-=======
             .iter()
->>>>>>> 493ab8e2
             .enumerate()
             .filter_map(|(i, output)| {
                 if i % 2 == 0 {
                     Some(LedgerSpent {
-<<<<<<< HEAD
-                        output,
-=======
                         output: output.clone(),
->>>>>>> 493ab8e2
                         spent_metadata: SpentMetadata {
                             transaction_id: TransactionId::rand(),
                             spent: MilestoneIndexTimestamp {
@@ -283,16 +253,6 @@
         // Create some new unspent outputs
         let unspent_outputs = std::iter::repeat_with(Output::rand)
             .take(100)
-<<<<<<< HEAD
-            .map(|output| LedgerOutput {
-                output_id: OutputId::rand(),
-                output,
-                block_id: BlockId::rand(),
-                booked: MilestoneIndexTimestamp {
-                    milestone_index: 2.into(),
-                    milestone_timestamp: 23456.into(),
-                },
-=======
             .map(|mut output| {
                 if let Output::Basic(o) = &mut output {
                     o.address_unlock_condition.address = address;
@@ -306,7 +266,6 @@
                         milestone_timestamp: 23456.into(),
                     },
                 }
->>>>>>> 493ab8e2
             })
             .collect::<Vec<_>>();
 
@@ -336,11 +295,7 @@
 
         let ledger_updates = db
             .collection::<LedgerUpdateCollection>()
-<<<<<<< HEAD
-            .stream_ledger_updates_by_milestone(2.into(), 200, None)
-=======
             .get_ledger_updates_by_milestone(2.into(), 200, None)
->>>>>>> 493ab8e2
             .await
             .unwrap()
             .try_collect::<Vec<_>>()
@@ -350,8 +305,6 @@
         for update in &ledger_updates {
             assert_eq!(outputs_map.get(&update.output_id).unwrap(), update);
         }
-<<<<<<< HEAD
-=======
 
         let outputs_map = spent_outputs
             .iter()
@@ -390,6 +343,5 @@
         for update in &ledger_updates {
             assert_eq!(outputs_map.get(&(update.output_id, update.is_spent)).unwrap(), update);
         }
->>>>>>> 493ab8e2
     }
 }