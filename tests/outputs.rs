--- conflicted
+++ resolved
@@ -7,18 +7,7 @@
     db::collections::{OutputCollection, OutputMetadataResult, OutputWithMetadataResult},
     types::{
         ledger::{LedgerOutput, LedgerSpent, MilestoneIndexTimestamp, SpentMetadata},
-<<<<<<< HEAD
         stardust::block::{output::OutputId, payload::TransactionId, BlockId, Output},
-=======
-        stardust::{
-            block::{
-                output::OutputId,
-                payload::{TransactionEssence, TransactionPayload},
-                BlockId,
-            },
-            util::get_test_transaction_block,
-        },
->>>>>>> 81178c8b
     },
 };
 use common::connect_to_test_db;
