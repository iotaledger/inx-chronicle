[mongodb]
### Listening address of the MongoDB instance.
conn_str = "mongodb://localhost:27017"

### MongoDB credentials. These fields are ignored if the connection string already contains credentials.
username = "root"
password = "root"

### Chronicle allows different database names, so multiple 
### networks can run within the same MongoDB instance.
database_name = "chronicle"

### The minimum amount of connections in the pool.
min_pool_size = 2

[influxdb]
### Whether influx time-series data will be written.
enabled = true

### URL pointing to the InfluxDB instance.
url = "http://localhost:8086"

### The database name used for analytics.
database_name = "chronicle_analytics"

### InfluxDb basic credentials.
username = "root"
password = "password"

[api]
### Whether API requests will be served.
enabled = true

### API listening port. 
port = 8042

### CORS.
allow_origins = "0.0.0.0"

### JsonWebToken (JWT) credentials.
password_hash = "f36605441dd3b99a0448bc76f51f0e619f47051989cfcbf2fef18670f21799ad" # "password"
password_salt = "saltines"
jwt_expiration = "72h"

### Public API routes.
public_routes = [
    # Activated APIs.
    "api/analytics/v2/*",
    "api/core/v2/*",
]

### Maximum number of records returned by a single API call.
max_page_size = 1000

### Marks when a query is considered slow and a warning should be emitted.
slow_query_millis = 200

[api.argon_config]
### The length of the resulting hash.
hash_length = 32
### The number of lanes in parallel.
parallelism = 1
### The amount of memory requested (KB).
mem_cost = 4096
### The number of passes.
iterations = 3
### The variant.
variant = "argon2i"
### The version.
version = "0x13"

[inx]
### Whether INX is used for writing data.
enabled = true

### Listening address of the node's INX interface.
connect_url = "http://localhost:9029"

### Time to wait until a new connection attempt is made.
connection_retry_interval = "5s"

### Maximum number of tries to establish an INX connection.
connection_retry_count = 30

<<<<<<< HEAD
### Milestone at which synchronization should begin. A value of `1` means syncing back until genesis.
sync_start_milestone = 1

### Marks when a query is considered slow and a warning should be emitted.
slow_query_millis = 200

=======
>>>>>>> c7588090
[metrics]
### Whether metrics will be served.
enabled = true

### Bind address of the metrics server.
address = "0.0.0.0"

### Bind port of the metrics server.
port = 9100<|MERGE_RESOLUTION|>--- conflicted
+++ resolved
@@ -82,15 +82,9 @@
 ### Maximum number of tries to establish an INX connection.
 connection_retry_count = 30
 
-<<<<<<< HEAD
-### Milestone at which synchronization should begin. A value of `1` means syncing back until genesis.
-sync_start_milestone = 1
-
 ### Marks when a query is considered slow and a warning should be emitted.
 slow_query_millis = 200
 
-=======
->>>>>>> c7588090
 [metrics]
 ### Whether metrics will be served.
 enabled = true
