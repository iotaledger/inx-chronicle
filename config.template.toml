--- conflicted
+++ resolved
@@ -80,21 +80,7 @@
 connection_retry_interval = "5s"
 
 ### Maximum number of tries to establish an INX connection.
-<<<<<<< HEAD
 connection_retry_count = 30
 
 ### Marks when a query is considered slow and a warning should be emitted.
-slow_query_millis = 200
-
-[metrics]
-### Whether metrics will be served.
-enabled = true
-
-### Bind address of the metrics server.
-address = "0.0.0.0"
-
-### Bind port of the metrics server.
-port = 9100
-=======
-connection_retry_count = 30
->>>>>>> 8ea9d19e
+slow_query_millis = 200