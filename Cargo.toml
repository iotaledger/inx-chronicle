[package]
name = "chronicle"
version = "0.1.0"
authors = ["IOTA Stiftung"]
edition = "2021"
description = "IOTA permanode implemented as an IOTA Node Extension (INX)."
readme = "README.md"
repository = "https://github.com/iotaledger/inx-chronicle"
license = "Apache-2.0"
keywords = ["iota", "storage", "permanode", "chronicle", "inx"]
homepage = "https://www.iota.org"

[lib]
name = "chronicle"
path = "src/lib.rs"

[[bin]]
name = "inx-chronicle"
path = "bin/inx-chronicle/src/main.rs"

[dependencies]

# Required
async-recursion = { version = "1.0", default-features = false }
async-trait = { version = "0.1", default-features = false }
clap = { version = "3.1", default-features = false, features = [ "derive", "std" ] }
derive_more = { version = "0.99", default-features = false }
dotenv = { version = "0.15", default-features = false }
env_logger = { version = "0.9", default-features = false, features = ["termcolor", "atty", "humantime"] }
futures = { version = "0.3", default-features = false }
hex = { version = "0.4", default-features = false }
inx = { git = "https://github.com/iotaledger/inx", version = "0.2", default-features = false, features = ["types"] }
log = { version = "0.4", default-features = false }
mongodb = { version = "2.2", default-features = false, features = ["tokio-runtime"] }
serde = { version = "1.0", features = ["derive"], default-features = false }
serde_json = { version = "1.0", default-features = false, features = ["std"] }
thiserror = { version = "1.0", default-features = false }
time = { version = "0.3", default-features = false, features = ["std"] }
tokio = { version = "1.17", default-features = false, features = [ "macros", "rt-multi-thread", "signal" ] }
tokio-stream = { version = "0.1", default-features = false }
toml = { version = "0.5", default-features = false }
<<<<<<< HEAD
tonic = { version = "0.7", default-features = false }
uuid = { version = "0.8", default-features = false }

# API
axum = { version = "0.5", default-features = false, features = ["http1", "json", "query"], optional = true }
hyper = { version = "0.14", default-features = false, features = ["server", "tcp", "stream"], optional = true }
serde_urlencoded = { version = "0.7", default-features = false, optional = true }
tower = { version = "0.4", default-features = false, optional = true }
tower-http = { version = "0.2", default-features = false, features = ["cors", "catch-panic", "trace"], optional = true }

# Stardust types
bee-message-stardust = { package = "bee-message", version = "0.2", default-features = false, features = ["std", "serde1", "dto"], optional = true }
bee-rest-api-stardust = { package = "bee-rest-api", version = "0.2", default-features = false, optional = true }

# Temporarily patch Stardust types until release
[patch.crates-io]
bee-message-stardust = { package = "bee-message", git = "https://github.com/iotaledger/bee.git", branch = "shimmer-develop" }
bee-rest-api-stardust = { package = "bee-rest-api", git = "https://github.com/iotaledger/bee.git", branch = "shimmer-develop" }

[features]
default = [
    "api-analytics",
    "api-explorer", 
    "api-indexer", 
    "api-node", 
    "stardust",
]
api = [ 
    "axum",
    "derive_more/from",
    "hyper",
    "serde_urlencoded",
    "tower",
    "tower-http",
]
api-analytics = [
    "api",
]
api-explorer = [
    "api",
]
api-indexer = [
    "api",
]
api-node = [
    "api",
]
stardust = [
    "bee-message-stardust",
    "bee-rest-api-stardust",
]
=======
uuid = { version = "1.0", default-features = false, features = ["v4"] }
>>>>>>> f26b6920
<|MERGE_RESOLUTION|>--- conflicted
+++ resolved
@@ -39,9 +39,8 @@
 tokio = { version = "1.17", default-features = false, features = [ "macros", "rt-multi-thread", "signal" ] }
 tokio-stream = { version = "0.1", default-features = false }
 toml = { version = "0.5", default-features = false }
-<<<<<<< HEAD
 tonic = { version = "0.7", default-features = false }
-uuid = { version = "0.8", default-features = false }
+uuid = { version = "1.0", default-features = false, features = ["v4"] }
 
 # API
 axum = { version = "0.5", default-features = false, features = ["http1", "json", "query"], optional = true }
@@ -90,7 +89,4 @@
 stardust = [
     "bee-message-stardust",
     "bee-rest-api-stardust",
-]
-=======
-uuid = { version = "1.0", default-features = false, features = ["v4"] }
->>>>>>> f26b6920
+]