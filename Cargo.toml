[package]
name = "chronicle"
version = "1.0.0-beta.22"
authors = ["IOTA Stiftung"]
edition = "2021"
description = "IOTA permanode implemented as an IOTA Node Extension (INX)."
readme = "README.md"
repository = "https://github.com/iotaledger/inx-chronicle"
license = "Apache-2.0"
keywords = ["iota", "storage", "permanode", "chronicle", "inx"]
homepage = "https://www.iota.org"
rust-version = "1.60"

[lib]
name = "chronicle"
path = "src/lib.rs"

[[bin]]
name = "inx-chronicle"
path = "src/bin/inx-chronicle/main.rs"

[dependencies]

# Required
async-trait = { version = "0.1", default-features = false }
bytesize = { version = "1.1", default-features = false }
clap = { version = "4.0", default-features = false, features = ["env", "derive", "std", "help", "usage", "error-context", "wrap_help"] }
decimal = { version = "2.1", default-features = false, features = [ "serde" ] }
derive_more = { version = "0.99", default-features = false, features = [ "add", "add_assign", "deref", "deref_mut" ] }
dotenvy = { version = "0.15", default-features = false }
futures = { version = "0.3", default-features = false }
humantime = { version = "2.1.0", default-features = false }
humantime-serde = { version = "1.1", default-features = false }
mongodb = { version = "2.2", default-features = false, features = [ "tokio-runtime" ] }
pin-project = { version = "1.0", default-features = false }
prefix-hex = { version = "0.5.0", default-features = false, features = [ "primitive-types" ] }
primitive-types = { version = "0.12", default-features = false }
serde = { version = "1.0", features = [ "derive" ], default-features = false }
serde_bytes = { version = "0.11", default-features = false }
serde_json = { version = "1.0", default-features = false, features = [ "std" ] }
thiserror = { version = "1.0", default-features = false }
time = { version = "0.3", default-features = false, features = [ "std" ] }
tokio = { version = "1.21", default-features = false, features = [ "macros", "rt-multi-thread", "signal" ] }
tokio-stream = { version = "0.1", default-features = false }
toml = { version = "0.5", default-features = false }
<<<<<<< HEAD
tracing = { version = "0.1", default-features = false, features = [ "std", "attributes", "release_max_level_debug" ] }
tracing-futures = { version = "0.2", default-features = false, features = [ "std", "std-future" ] }
=======
tracing = { version = "0.1", default-features = false, features = [ "std", "attributes" ] }
>>>>>>> 18d3b7e2
tracing-subscriber = { version = "0.3", default-features = false, features = [ "std", "fmt", "ansi", "smallvec", "tracing-log", "local-time", "env-filter" ] }
uint = { version = "0.9", default-features = false }
url = { version = "2.3", default-features = false }
uuid = { version = "1.1", default-features = false, features = [ "v4" ] }

# API
auth-helper = { version = "0.3", default-features = false, optional = true }
axum = { version = "0.5", default-features = false, features = [ "http1", "json", "query", "original-uri", "headers" ], optional = true }
ed25519 = { version = "1.5", default-features = false, features = [ "alloc", "pkcs8", "pem" ], optional = true }
ed25519-dalek = { version = "1.0", default-features = false, features = [ "u64_backend" ], optional = true }
hex = { version = "0.4", default-features = false, optional = true }
hyper = { version = "0.14", default-features = false, features = [ "server", "tcp", "stream" ], optional = true }
lazy_static = { version = "1.4", default-features = false, optional = true }
packable = { version = "0.7", default-features = false, optional = true }
rand = { version = "0.8", default-features = false, features = [ "std" ], optional = true }
regex = { version = "1.5", default-features = false, features = [ "std" ], optional = true }
rust-argon2 = { version = "1.0.0", default-features = false, optional = true }
serde_urlencoded = { version = "0.7", default-features = false, optional = true }
tower = { version = "0.4", default-features = false, optional = true }
tower-http = { version = "0.3", default-features = false, features = [ "cors", "catch-panic", "trace" ], optional = true }
zeroize = { version = "1.5", default-features = false, features = [ "std" ], optional = true }

# INX
influxdb = { version = "0.5", default-features = false, features = [ "use-serde", "reqwest-client-rustls", "derive" ], optional = true }
inx = { version = "1.0.0-beta", default-features = false, optional = true }
tonic = { version = "0.8", default-features = false, optional = true }

# Metrics
metrics = { version = "0.20.0", default-features = false }
metrics-exporter-prometheus = { version = "0.11.0", default-features = false, features = [ "http-listener", "tokio" ] }
metrics-util = { version = "0.14.0", default-features = false }
opentelemetry = { version = "0.18", default-features = false, features = [ "trace", "rt-tokio" ], optional = true }
opentelemetry-jaeger = { version = "0.17", default-features = false, features = [ "rt-tokio" ], optional = true }
tracing-opentelemetry = { version = "0.18", default-features = false, features = [ "tracing-log" ], optional = true }

# Stardust types
iota-types = { version = "1.0.0-rc", default-features = false, features = [ "api", "block", "std" ], optional = true }

[dev-dependencies]
iota-types = { version = "1.0.0-rc", default-features = false, features = [ "api", "block", "std", "rand" ] }
rand = { version = "0.8", default-features = false, features = [ "std" ] }

[features]
default = [ 
    "api",
    "influxdb",
    "inx",
    "stardust",
]
api = [
    "dep:auth-helper",
    "dep:axum",
    "dep:ed25519",
    "dep:ed25519-dalek",
    "dep:hex",
    "derive_more/from",
    "dep:hyper",
    "dep:lazy_static",
    "dep:packable",
    "dep:rand",
    "dep:regex",
    "dep:rust-argon2",
    "dep:serde_urlencoded",
    "dep:tower",
    "dep:tower-http",
    "dep:zeroize",
    "stardust",
]
inx = [ 
    "dep:inx",
    "dep:packable",
    "dep:tonic",
    "stardust",
]
opentelemetry = [
    "dep:opentelemetry",
    "dep:opentelemetry-jaeger",
    "dep:tracing-opentelemetry",
]
rand = [
    "iota-types?/rand",
]
stardust = [
    "dep:iota-types",
    "dep:packable",
]

[profile.production]
inherits = "release"
codegen-units = 1
lto = true
strip = "symbols"<|MERGE_RESOLUTION|>--- conflicted
+++ resolved
@@ -43,12 +43,7 @@
 tokio = { version = "1.21", default-features = false, features = [ "macros", "rt-multi-thread", "signal" ] }
 tokio-stream = { version = "0.1", default-features = false }
 toml = { version = "0.5", default-features = false }
-<<<<<<< HEAD
 tracing = { version = "0.1", default-features = false, features = [ "std", "attributes", "release_max_level_debug" ] }
-tracing-futures = { version = "0.2", default-features = false, features = [ "std", "std-future" ] }
-=======
-tracing = { version = "0.1", default-features = false, features = [ "std", "attributes" ] }
->>>>>>> 18d3b7e2
 tracing-subscriber = { version = "0.3", default-features = false, features = [ "std", "fmt", "ansi", "smallvec", "tracing-log", "local-time", "env-filter" ] }
 uint = { version = "0.9", default-features = false }
 url = { version = "2.3", default-features = false }
