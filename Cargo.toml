[package]
name = "chronicle"
version = "0.1.0-alpha.7"
authors = ["IOTA Stiftung"]
edition = "2021"
description = "IOTA permanode implemented as an IOTA Node Extension (INX)."
readme = "README.md"
repository = "https://github.com/iotaledger/inx-chronicle"
license = "Apache-2.0"
keywords = ["iota", "storage", "permanode", "chronicle", "inx"]
homepage = "https://www.iota.org"
rust-version = "1.60"

[lib]
name = "chronicle"
path = "src/lib.rs"

[[bin]]
name = "inx-chronicle"
path = "bin/inx-chronicle/src/main.rs"

[dependencies]

# Required
async-recursion = { version = "1.0", default-features = false }
async-trait = { version = "0.1", default-features = false }
clap = { version = "3.1", default-features = false, features = [ "derive", "std" ] }
derive_more = { version = "0.99", default-features = false, features = [ "add", "add_assign", "deref", "deref_mut" ] }
dotenv = { version = "0.15", default-features = false }
dyn-clone = { version = "1.0", default-features = false }
env_logger = { version = "0.9", default-features = false, features = ["termcolor", "atty", "humantime"] }
futures = { version = "0.3", default-features = false }
humantime-serde = { version = "1.1", default-features = false }
log = { version = "0.4", default-features = false }
mongodb = { version = "2.2", default-features = false, features = ["tokio-runtime"] }
pin-project = { version = "1.0", default-features = false }
prefix-hex = { version = "0.4.0", default-features = false, features = [ "primitive-types" ] }
primitive-types = { version = "0.11", default-features = false }
serde = { version = "1.0", features = ["derive"], default-features = false }
serde_bytes = { version = "0.11", default-features = false }
serde_json = { version = "1.0", default-features = false, features = ["std"] }
thiserror = { version = "1.0", default-features = false }
time = { version = "0.3", default-features = false, features = ["std"] }
tokio = { version = "1.19", default-features = false, features = [ "macros", "rt-multi-thread", "signal" ] }
tokio-stream = { version = "0.1", default-features = false }
toml = { version = "0.5", default-features = false }
url = { version = "2.2", default-features = false }
uuid = { version = "1.1", default-features = false, features = ["v4"] }

# API
auth-helper = { version = "0.3", default-features = false, optional = true }
axum = { version = "0.5", default-features = false, features = ["http1", "json", "query", "original-uri", "headers"], optional = true }
ed25519 = { version = "1.5", default-features = false, features = ["alloc", "pkcs8", "pem"], optional = true }
ed25519-dalek = { version = "1.0", default-features = false, optional = true }
hex = { version = "0.4", default-features = false, optional = true }
hyper = { version = "0.14", default-features = false, features = ["server", "tcp", "stream"], optional = true }
lazy_static = { version = "1.4", default-features = false, optional = true }
<<<<<<< HEAD
packable = { version = "0.4", default-features = false, optional = true }
=======
rand = { version = "0.8", default-features = false, features = ["std"], optional = true }
>>>>>>> c50db14c
regex = { version = "1.5", default-features = false, features = ["std"], optional = true }
serde_urlencoded = { version = "0.7", default-features = false, optional = true }
tower = { version = "0.4", default-features = false, optional = true }
tower-http = { version = "0.3", default-features = false, features = ["cors", "catch-panic", "trace"], optional = true }
zeroize = { version = "1.5", default-features = false, features = ["std"], optional = true }

# INX
inx = { git = "https://github.com/iotaledger/inx", version = "0.4", default-features = false, features = ["types"], optional = true }

# Metrics
bee-metrics = { git = "https://github.com/iotaledger/bee", branch = "mainnet-develop-0.4", default-features = false, features = ["sync"], optional = true }

# Stardust types
bee-block-stardust = { package = "bee-block", git = "https://github.com/iotaledger/bee.git", branch = "shimmer-develop", default-features = false, features = ["std", "serde", "dto"], optional = true }
bee-rest-api-stardust = { package = "bee-rest-api", git = "https://github.com/iotaledger/bee.git", branch = "shimmer-develop", default-features = false, optional = true }

# Tokio Console
console-subscriber = { version = "0.1", default-features = false, optional = true }

[dev-dependencies]
bee-test = { package = "bee-test", git = "https://github.com/iotaledger/bee.git", branch = "shimmer-develop", default-features = false }
packable = { version = "0.4", default-features = false }

[features]
default = [
    "analytics",
    "api-history",
    "api-core",
    "inx",
    "stardust",
    "metrics",
]
analytics = []
api = [ 
    "dep:auth-helper",
    "dep:axum",
    "dep:ed25519",
    "dep:ed25519-dalek",
    "dep:hex",
    "derive_more/from",
    "dep:hyper",
    "dep:lazy_static",
<<<<<<< HEAD
    "dep:packable",
=======
    "dep:rand",
>>>>>>> c50db14c
    "dep:regex",
    "dep:serde_urlencoded",
    "dep:tower",
    "dep:tower-http",
    "dep:zeroize",
]
api-history = [
    "api",
]
api-core = [
    "api",
]
console = [
    "dep:console-subscriber",
    "tokio/tracing",
]
inx = [
    "dep:inx",
]
metrics = [
    "dep:bee-metrics",
]
stardust = [
    "dep:bee-block-stardust",
    "dep:bee-rest-api-stardust",
]

[profile.production]
inherits = "release"
codegen-units = 1
lto = true
strip = "symbols"<|MERGE_RESOLUTION|>--- conflicted
+++ resolved
@@ -55,11 +55,8 @@
 hex = { version = "0.4", default-features = false, optional = true }
 hyper = { version = "0.14", default-features = false, features = ["server", "tcp", "stream"], optional = true }
 lazy_static = { version = "1.4", default-features = false, optional = true }
-<<<<<<< HEAD
 packable = { version = "0.4", default-features = false, optional = true }
-=======
 rand = { version = "0.8", default-features = false, features = ["std"], optional = true }
->>>>>>> c50db14c
 regex = { version = "1.5", default-features = false, features = ["std"], optional = true }
 serde_urlencoded = { version = "0.7", default-features = false, optional = true }
 tower = { version = "0.4", default-features = false, optional = true }
@@ -102,11 +99,8 @@
     "derive_more/from",
     "dep:hyper",
     "dep:lazy_static",
-<<<<<<< HEAD
     "dep:packable",
-=======
     "dep:rand",
->>>>>>> c50db14c
     "dep:regex",
     "dep:serde_urlencoded",
     "dep:tower",
