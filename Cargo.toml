[package]
name = "chronicle"
version = "1.0.0-beta.27"
authors = ["IOTA Stiftung"]
edition = "2021"
description = "IOTA permanode implemented as an IOTA Node Extension (INX)."
readme = "README.md"
repository = "https://github.com/iotaledger/inx-chronicle"
license = "Apache-2.0"
keywords = ["iota", "storage", "permanode", "chronicle", "inx"]
homepage = "https://www.iota.org"
rust-version = "1.60"

[lib]
name = "chronicle"
path = "src/lib.rs"

[[bin]]
name = "inx-chronicle"
path = "src/bin/inx-chronicle/main.rs"

[dependencies]

# Required
async-trait = { version = "0.1", default-features = false }
bytesize = { version = "1.1", default-features = false }
clap = { version = "4.0", default-features = false, features = ["env", "derive", "std", "help", "usage", "error-context", "wrap_help"] }
decimal = { version = "2.1", default-features = false, features = [ "serde" ] }
derive_more = { version = "0.99", default-features = false, features = [ "add", "add_assign", "deref", "deref_mut" ] }
dotenvy = { version = "0.15", default-features = false }
eyre = { version = "0.6", default-features = false, features = [ "track-caller", "auto-install" ] }
futures = { version = "0.3", default-features = false }
humantime = { version = "2.1.0", default-features = false }
humantime-serde = { version = "1.1", default-features = false }
mongodb = { version = "2.3", default-features = false, features = [ "tokio-runtime" ] }
pin-project = { version = "1.0", default-features = false }
prefix-hex = { version = "0.5.0", default-features = false, features = [ "primitive-types" ] }
primitive-types = { version = "0.12", default-features = false }
serde = { version = "1.0", features = [ "derive" ], default-features = false }
serde_bytes = { version = "0.11", default-features = false }
serde_json = { version = "1.0", default-features = false, features = [ "std" ] }
thiserror = { version = "1.0", default-features = false }
time = { version = "0.3", default-features = false, features = [ "std" ] }
tokio = { version = "1.21", default-features = false, features = [ "macros", "rt-multi-thread", "signal" ] }
tokio-stream = { version = "0.1", default-features = false }
toml = { version = "0.5", default-features = false }
tracing = { version = "0.1", default-features = false, features = [ "std", "attributes", "release_max_level_debug" ] }
tracing-subscriber = { version = "0.3", default-features = false, features = [ "std", "fmt", "ansi", "smallvec", "tracing-log", "local-time", "env-filter" ] }
uint = { version = "0.9", default-features = false }
url = { version = "2.3", default-features = false }
uuid = { version = "1.1", default-features = false, features = [ "v4" ] }

# Optional
chrono = { version = "0.4", default-features = false, features = [ "std" ], optional = true }
influxdb = { version = "0.5", default-features = false, features = [ "use-serde", "reqwest-client-rustls", "derive" ], optional = true }

# API
auth-helper = { version = "0.3", default-features = false, optional = true }
axum = { version = "0.6", default-features = false, features = [ "http1", "json", "query", "original-uri", "headers" ], optional = true }
ed25519 = { version = "1.5", default-features = false, features = [ "alloc", "pkcs8", "pem" ], optional = true }
ed25519-dalek = { version = "1.0", default-features = false, features = [ "u64_backend" ], optional = true }
hex = { version = "0.4", default-features = false, optional = true }
hyper = { version = "0.14", default-features = false, features = [ "server", "tcp", "stream" ], optional = true }
packable = { version = "0.7", default-features = false, optional = true }
rand = { version = "0.8", default-features = false, features = [ "std" ], optional = true }
regex = { version = "1.7", default-features = false, features = [ "std" ], optional = true }
rust-argon2 = { version = "1.0.0", default-features = false, optional = true }
serde_urlencoded = { version = "0.7", default-features = false, optional = true }
tower = { version = "0.4", default-features = false, optional = true }
tower-http = { version = "0.3", default-features = false, features = [ "cors", "catch-panic", "trace" ], optional = true }
zeroize = { version = "1.5", default-features = false, features = [ "std" ], optional = true }

# INX
inx = { version = "1.0.0-beta", default-features = false, optional = true }
tonic = { version = "0.8", default-features = false, optional = true }

# Loki
tracing-loki = { version = "0.2", default-features = false, features = [ "compat-0-2-1", "native-tls" ], optional = true }

# PoI
iota-crypto = { version = "0.15", default-features = false, features = [ "blake2b" ], optional = true }

# Stardust types
iota-types = { version = "1.0.0-rc", default-features = false, features = [ "api", "block", "std" ], optional = true }

[dev-dependencies]
iota-types = { version = "1.0.0-rc", default-features = false, features = [ "api", "block", "std", "rand" ] }
rand = { version = "0.8", default-features = false, features = [ "std" ] }

[features]
default = [
    "analytics",
    "api",
    "inx",
    "loki",
    "metrics",
    "poi",
    "stardust",
]
analytics = [
    "dep:influxdb",
]
api = [
    "dep:auth-helper",
    "dep:axum",
    "dep:ed25519",
    "dep:ed25519-dalek",
    "dep:hex",
    "derive_more/from",
    "dep:hyper",
    "dep:packable",
    "dep:rand",
    "dep:regex",
    "dep:rust-argon2",
    "dep:serde_urlencoded",
    "dep:tower",
    "dep:tower-http",
    "dep:zeroize",
    "stardust",
]
inx = [ 
    "dep:inx",
    "dep:packable",
    "dep:tonic",
    "stardust",
]
loki = [
    "dep:tracing-loki",
]
metrics = [
    "dep:influxdb",
    "dep:chrono",
]
<<<<<<< HEAD
poi = [
    "api",
    "dep:iota-crypto",
]
opentelemetry = [
    "dep:opentelemetry",
    "dep:opentelemetry-jaeger",
    "dep:tracing-opentelemetry",
]
=======
>>>>>>> 04015f3b
rand = [
    "iota-types?/rand",
]
stardust = [
    "dep:iota-types",
    "dep:packable",
]

[profile.production]
inherits = "release"
codegen-units = 1
lto = true
strip = "symbols"<|MERGE_RESOLUTION|>--- conflicted
+++ resolved
@@ -131,18 +131,10 @@
     "dep:influxdb",
     "dep:chrono",
 ]
-<<<<<<< HEAD
 poi = [
     "api",
     "dep:iota-crypto",
 ]
-opentelemetry = [
-    "dep:opentelemetry",
-    "dep:opentelemetry-jaeger",
-    "dep:tracing-opentelemetry",
-]
-=======
->>>>>>> 04015f3b
 rand = [
     "iota-types?/rand",
 ]
