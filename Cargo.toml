--- conflicted
+++ resolved
@@ -68,12 +68,8 @@
 zeroize = { version = "1.5", default-features = false, features = [ "std" ], optional = true }
 
 # INX
-<<<<<<< HEAD
-bee-inx = { version = "1.0.0-beta.6", default-features = false, optional = true }
 influxdb = { version = "0.5", default-features = false, features = [ "use-serde", "reqwest-client-rustls", "derive" ], optional = true }
-=======
 inx = { version = "1.0.0-beta", default-features = false, optional = true }
->>>>>>> 770e8e1b
 tonic = { version = "0.8", default-features = false, optional = true }
 
 # Metrics
@@ -118,12 +114,8 @@
     "stardust",
 ]
 inx = [ 
-<<<<<<< HEAD
-    "dep:bee-inx",
     "dep:influxdb",
-=======
     "dep:inx",
->>>>>>> 770e8e1b
     "dep:packable",
     "dep:tonic",
 ]
