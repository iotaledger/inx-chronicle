--- conflicted
+++ resolved
@@ -72,16 +72,12 @@
 tonic = { version = "0.8", default-features = false, optional = true }
 
 # Metrics
-<<<<<<< HEAD
-bee-metrics = { git = "https://github.com/iotaledger/bee", branch = "mainnet-develop-0.4", default-features = false, features = ["sync"], optional = true }
+metrics = { version = "0.20.0", default-features = false }
+metrics-exporter-prometheus = { version = "0.11.0", default-features = false, features = [ "http-listener", "tokio" ] }
+metrics-util = { version = "0.14.0", default-features = false }
 opentelemetry = { version = "0.17", default-features = false, features = ["trace", "rt-tokio"], optional = true }
 opentelemetry-jaeger = { version = "0.16", default-features = false, features = ["rt-tokio"], optional = true }
 tracing-opentelemetry = { version = "0.17", default-features = false, features = ["tracing-log"], optional = true }
-=======
-metrics = { version = "0.20.0", default-features = false }
-metrics-exporter-prometheus = { version = "0.11.0", default-features = false, features = [ "http-listener", "tokio" ] }
-metrics-util = { version = "0.14.0", default-features = false }
->>>>>>> 3bc2a789
 
 # Stardust types
 bee-api-types-stardust = { package = "bee-api-types", version = "1.0.0-beta.7", default-features = false, features = ["axum"], optional = true }
@@ -125,21 +121,12 @@
     "dep:bee-inx",
     "dep:tonic",
 ]
-<<<<<<< HEAD
-metrics = [
-    "dep:bee-metrics",
+opentelemetry = [
     "dep:opentelemetry",
     "dep:opentelemetry-jaeger",
     "dep:tracing-opentelemetry",
 ]
-# The following feature enables metrics that can be used to debug the runtime.
-metrics-debug = [
-    "metrics",
-]
 stardust = [
-=======
-stardust = [ 
->>>>>>> 3bc2a789
     "dep:bee-block-stardust",
     "dep:bee-api-types-stardust",
 ]
