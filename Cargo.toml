--- conflicted
+++ resolved
@@ -19,38 +19,25 @@
 path = "bin/inx-chronicle/src/main.rs"
 
 [dependencies]
-<<<<<<< HEAD
 bee-message-stardust = { package = "bee-message", version = "0.2", git = "https://github.com/iotaledger/bee", branch = "shimmer-develop", default-features = false, features = ["std", "serde1", "dto"], optional = true }
 
-clap = { version = "3.1.8", default-features = false, features = ["derive", "std"] }
-dotenv = { version = "0.15", default-features = false }
-env_logger = { version = "0.9", default-features = false, features = ["termcolor", "atty", "humantime"] }
-futures = { version = "0.3.21", default-features = false }
-inx = { git = "https://github.com/grtlr/inx", branch = "types", version = "0.2.0", default-features = false, features = ["types"] }
-=======
 async-recursion = { version = "1.0", default-features = false }
 async-trait = { version = "0.1", default-features = false }
-clap = { version = "3.1", default-features = false, features = [ "derive", "std" ] }
+clap = { version = "3.1", default-features = false, features = ["derive", "std"] }
 dotenv = { version = "0.15", default-features = false }
 env_logger = { version = "0.9", default-features = false, features = ["termcolor", "atty", "humantime"] }
 futures = { version = "0.3", default-features = false }
-inx = { git = "https://github.com/iotaledger/inx", version = "0.2", default-features = false }
->>>>>>> 68074183
+inx = { git = "https://github.com/grtlr/inx", branch = "types", version = "0.2.0", default-features = false, features = ["types"] }
 log = { version = "0.4", default-features = false }
 mongodb = { version = "2.1", default-features = false, features = ["tokio-runtime"] }
 serde = { version = "1.0", features = ["derive"], default-features = false }
 thiserror = { version = "1.0", default-features = false }
-<<<<<<< HEAD
-tokio = { version = "1.17.0", default-features = false, features = ["macros", "rt-multi-thread", "signal"] }
-toml = { version = "0.5.8", default-features = false }
+tokio = { version = "1.17", default-features = false, features = [ "macros", "rt-multi-thread", "signal" ] }
+tokio-stream = { version = "0.1", default-features = false }
+toml = { version = "0.5", default-features = false }
+uuid = { version = "0.8", default-features = false }
 
 [features]
 default = ["chrysalis", "stardust"]
 chrysalis = []
 stardust = ["bee-message-stardust"]
-=======
-tokio = { version = "1.17", default-features = false, features = [ "macros", "rt-multi-thread", "signal" ] }
-tokio-stream = { version = "0.1", default-features = false }
-toml = { version = "0.5", default-features = false }
-uuid = { version = "0.8", default-features = false }
->>>>>>> 68074183
