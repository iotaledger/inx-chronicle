--- conflicted
+++ resolved
@@ -7,12 +7,6 @@
 [api]
 port = 8042
 allow_origins = "0.0.0.0"
-<<<<<<< HEAD
-# password = "password"
-password_hash = "c42cf2be3a442a29d8cd827a27099b0c"
-password_salt = "saltines"
-=======
->>>>>>> f5606cbd
 
 [inx]
 connect_url = "http://localhost:9029"
