--- conflicted
+++ resolved
@@ -49,19 +49,10 @@
 
         let db = MongoDb::connect(&config.mongodb).await?;
 
-<<<<<<< HEAD
         db.create_block_indexes().await?;
         db.create_ledger_update_indexes().await?;
         db.create_milestone_indexes().await?;
 
-        if let Some(node_status) = db.get_network_name().await? {
-            log::info!("{:?}", node_status);
-        } else {
-            log::info!("No node status has been found in the database, it seems like the database is empty.");
-        };
-
-=======
->>>>>>> eb88a3d4
         #[cfg(all(feature = "inx", feature = "stardust"))]
         cx.spawn_child(super::stardust_inx::InxWorker::new(&db, &config.inx))
             .await;
