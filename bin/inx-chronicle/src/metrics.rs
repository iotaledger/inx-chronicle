--- conflicted
+++ resolved
@@ -184,11 +184,10 @@
 
         run_result
     }
-<<<<<<< HEAD
 
     fn name(&self) -> std::borrow::Cow<'static, str> {
         "Metrics Worker".into()
-=======
+    }
 }
 
 #[async_trait]
@@ -234,6 +233,5 @@
         }
 
         Ok(())
->>>>>>> ef8b1251
     }
 }