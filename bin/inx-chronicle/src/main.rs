// Copyright 2022 IOTA Stiftung
// SPDX-License-Identifier: Apache-2.0

//! TODO

/// Module containing the API.
#[cfg(feature = "api")]
mod api;
mod cli;
#[cfg(all(feature = "stardust", feature = "inx"))]
mod collector;
mod config;
#[cfg(all(feature = "stardust", feature = "inx"))]
mod stardust_inx;

use std::error::Error;

use async_trait::async_trait;
use chronicle::{
    db::MongoDb,
<<<<<<< HEAD
    runtime::{Actor, ActorContext, ActorError, HandleEvent, Report, Runtime, RuntimeError, RuntimeScope},
=======
    runtime::{
        spawn_task, Actor, ActorContext, ActorError, HandleEvent, Report, Runtime, RuntimeError, RuntimeScope,
        SpawnActor,
    },
>>>>>>> dc4ae5cf
};
use clap::Parser;
use cli::CliArgs;
#[cfg(all(feature = "stardust", feature = "inx"))]
use collector::{Collector, CollectorError};
use config::{ChronicleConfig, ConfigError};
use thiserror::Error;

#[cfg(feature = "api")]
use self::api::ApiWorker;
#[cfg(all(feature = "stardust", feature = "inx"))]
use self::stardust_inx::{StardustInxWorker, StardustInxWorkerError};

#[derive(Debug, Error)]
pub enum LauncherError {
    #[error(transparent)]
    Config(#[from] ConfigError),
    #[error(transparent)]
    MongoDb(#[from] mongodb::error::Error),
    #[error(transparent)]
    Runtime(#[from] RuntimeError),
}

#[derive(Debug)]
/// Supervisor actor
pub struct Launcher;

#[async_trait]
impl Actor for Launcher {
    type State = ChronicleConfig;
    type Error = LauncherError;

    async fn init(&mut self, cx: &mut ActorContext<Self>) -> Result<Self::State, Self::Error> {
        let cli_args = CliArgs::parse();
        let mut config = match &cli_args.config {
            Some(path) => config::ChronicleConfig::from_file(path)?,
            None => {
                if let Ok(path) = std::env::var("CONFIG_PATH") {
                    ChronicleConfig::from_file(path)?
                } else {
                    ChronicleConfig::default()
                }
            }
        };
        config.apply_cli_args(cli_args);

        let db = MongoDb::connect(&config.mongodb).await?;

        if let Some(node_status) = db.status().await? {
            log::info!("{:?}", node_status);
        } else {
            log::info!("No node status has been found in the database, it seems like the database is empty.");
        };

        #[cfg(all(feature = "stardust", feature = "inx"))]
        cx.spawn_child(Collector::new(db.clone(), config.collector.clone()))
            .await;

        #[cfg(all(feature = "stardust", feature = "inx"))]
        cx.spawn_child(StardustInxWorker::new(config.inx.clone())).await;

        #[cfg(feature = "api")]
        cx.spawn_child(ApiWorker::new(db, config.api.clone())).await;
        Ok(config)
    }
}

#[cfg(all(feature = "stardust", feature = "inx"))]
#[async_trait]
impl HandleEvent<Report<Collector>> for Launcher {
    async fn handle_event(
        &mut self,
        cx: &mut ActorContext<Self>,
        event: Report<Collector>,
        config: &mut Self::State,
    ) -> Result<(), Self::Error> {
        match event {
            Report::Success(_) => {
                cx.shutdown();
            }
            Report::Error(report) => match &report.error {
                ActorError::Result(e) => match e {
                    CollectorError::MongoDb(e) => match e.kind.as_ref() {
                        // Only a few possible errors we could potentially recover from
                        mongodb::error::ErrorKind::Io(_)
                        | mongodb::error::ErrorKind::ServerSelection { message: _, .. } => {
                            let db = MongoDb::connect(&config.mongodb).await?;
                            cx.spawn_child(Collector::new(db, config.collector.clone())).await;
                        }
                        _ => {
                            cx.shutdown();
                        }
                    },
                    _ => {
                        cx.shutdown();
                    }
                },
                ActorError::Panic | ActorError::Aborted => {
                    cx.shutdown();
                }
            },
        }
        Ok(())
    }
}

#[cfg(all(feature = "stardust", feature = "inx"))]
#[async_trait]
impl HandleEvent<Report<StardustInxWorker>> for Launcher {
    async fn handle_event(
        &mut self,
        cx: &mut ActorContext<Self>,
        event: Report<StardustInxWorker>,
        config: &mut Self::State,
    ) -> Result<(), Self::Error> {
        match &event {
            Report::Success(_) => {
                cx.shutdown();
            }
            Report::Error(e) => match &e.error {
                ActorError::Result(e) => match e {
                    StardustInxWorkerError::ConnectionError(_) => {
                        let wait_interval = config.inx.connection_retry_interval;
                        log::info!("Retrying INX connection in {} seconds.", wait_interval.as_secs_f32());
                        cx.delay(
                            chronicle::runtime::SpawnActor::new(StardustInxWorker::new(config.inx.clone())),
                            wait_interval,
                        )?;
                    }
                    StardustInxWorkerError::InvalidAddress(_) => {
                        cx.shutdown();
                    }
                    StardustInxWorkerError::ParsingAddressFailed(_) => {
                        cx.shutdown();
                    }
                    // TODO: This is stupid, but we can't use the ErrorKind enum so :shrug:
                    StardustInxWorkerError::TransportFailed(e) => match e.to_string().as_ref() {
                        "transport error" => {
                            cx.spawn_child(StardustInxWorker::new(config.inx.clone())).await;
                        }
                        _ => {
                            cx.shutdown();
                        }
                    },
                    StardustInxWorkerError::Read(_) => {
                        cx.shutdown();
                    }
                    StardustInxWorkerError::Runtime(_) => {
                        cx.shutdown();
                    }
                    StardustInxWorkerError::ListenerError(_) => {
                        cx.shutdown();
                    }
                    StardustInxWorkerError::MissingCollector => {
                        cx.delay(
                            chronicle::runtime::SpawnActor::new(StardustInxWorker::new(config.inx.clone())),
                            None,
                        )?;
                    }
                    StardustInxWorkerError::FailedToAnswerRequest => {
                        cx.shutdown();
                    }
                },
                ActorError::Panic | ActorError::Aborted => {
                    cx.shutdown();
                }
            },
        }
        Ok(())
    }
}

#[cfg(feature = "api")]
#[async_trait]
impl HandleEvent<Report<ApiWorker>> for Launcher {
    async fn handle_event(
        &mut self,
        cx: &mut ActorContext<Self>,
        event: Report<ApiWorker>,
        config: &mut Self::State,
    ) -> Result<(), Self::Error> {
        match event {
            Report::Success(_) => {
                cx.shutdown();
            }
            Report::Error(e) => match e.error {
                ActorError::Result(_) => {
                    let db = MongoDb::connect(&config.mongodb).await?;
                    cx.spawn_child(ApiWorker::new(db, config.api.clone())).await;
                }
                ActorError::Panic | ActorError::Aborted => {
                    cx.shutdown();
                }
            },
        }
        Ok(())
    }
}

#[tokio::main]
async fn main() {
    dotenv::dotenv().ok();
    env_logger::init();
    #[cfg(all(tokio_unstable, feature = "console"))]
    console_subscriber::init();

    std::panic::set_hook(Box::new(|p| {
        log::error!("{}", p);
    }));

    if let Err(e) = Runtime::launch(startup).await {
        log::error!("{}", e);
    }
}

async fn startup(scope: &mut RuntimeScope) -> Result<(), Box<dyn Error + Send + Sync>> {
    let launcher_addr = scope.spawn_actor_unsupervised(Launcher).await;

    spawn_task("ctrl-c listener", async move {
        tokio::signal::ctrl_c().await.ok();
        launcher_addr.shutdown();
    });

    Ok(())
}<|MERGE_RESOLUTION|>--- conflicted
+++ resolved
@@ -18,14 +18,7 @@
 use async_trait::async_trait;
 use chronicle::{
     db::MongoDb,
-<<<<<<< HEAD
-    runtime::{Actor, ActorContext, ActorError, HandleEvent, Report, Runtime, RuntimeError, RuntimeScope},
-=======
-    runtime::{
-        spawn_task, Actor, ActorContext, ActorError, HandleEvent, Report, Runtime, RuntimeError, RuntimeScope,
-        SpawnActor,
-    },
->>>>>>> dc4ae5cf
+    runtime::{spawn_task, Actor, ActorContext, ActorError, HandleEvent, Report, Runtime, RuntimeError, RuntimeScope},
 };
 use clap::Parser;
 use cli::CliArgs;
