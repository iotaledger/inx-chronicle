--- conflicted
+++ resolved
@@ -14,16 +14,13 @@
 #[cfg(feature = "stardust")]
 mod inx;
 
-<<<<<<< HEAD
 use std::{
     any::{Any, TypeId},
     collections::HashMap,
     error::Error,
     ops::Deref,
+    time::Duration,
 };
-=======
-use std::{error::Error, ops::Deref, time::Duration};
->>>>>>> a79127cc
 
 #[cfg(feature = "api")]
 use api::ApiWorker;
@@ -213,7 +210,6 @@
             }
             Report::Error(report) => match &report.error {
                 ActorError::Result(e) => match e.deref() {
-<<<<<<< HEAD
                     CollectorError::ArchiverMissing => {
                         if ADDRESS_REGISTRY.get::<Archiver>().await.is_none() {
                             cx.delay(<Report<Collector>>::Error(report), None)?;
@@ -230,26 +226,6 @@
                                 let db = config.mongodb.clone().build().await?;
                                 ADDRESS_REGISTRY
                                     .insert(cx.spawn_actor_supervised(Collector::new(db, 1)).await)
-=======
-                    InxListenerError::Inx(e) => match e {
-                        InxError::ConnectionError(_) => {
-                            let wait_interval = self.inx_connection_retry_interval;
-                            log::info!("Retrying INX connection in {} seconds.", wait_interval.as_secs_f32());
-                            tokio::time::sleep(wait_interval).await;
-                            cx.spawn_actor_supervised(InxListener::new(config.inx.clone(), broker_addr.clone()))
-                                .await;
-                        }
-                        InxError::InvalidAddress(_) => {
-                            cx.shutdown();
-                        }
-                        InxError::ParsingAddressFailed(_) => {
-                            cx.shutdown();
-                        }
-                        // TODO: This is stupid, but we can't use the ErrorKind enum so :shrug:
-                        InxError::TransportFailed(e) => match e.to_string().as_ref() {
-                            "transport error" => {
-                                cx.spawn_actor_supervised(InxListener::new(config.inx.clone(), broker_addr.clone()))
->>>>>>> a79127cc
                                     .await;
                             }
                             _ => {
@@ -321,6 +297,20 @@
                 Report::Error(e) => match &e.error {
                     ActorError::Result(e) => match e.deref() {
                         InxListenerError::Inx(e) => match e {
+                            InxError::ConnectionError(_) => {
+                                let wait_interval = self.inx_connection_retry_interval;
+                                log::info!("Retrying INX connection in {} seconds.", wait_interval.as_secs_f32());
+                                tokio::time::sleep(wait_interval).await;
+                                ADDRESS_REGISTRY
+                                    .insert(cx.spawn_actor_supervised(InxWorker::new(config.inx.clone())).await)
+                                    .await;
+                            }
+                            InxError::InvalidAddress(_) => {
+                                cx.shutdown();
+                            }
+                            InxError::ParsingAddressFailed(_) => {
+                                cx.shutdown();
+                            }
                             // TODO: This is stupid, but we can't use the ErrorKind enum so :shrug:
                             InxError::TransportFailed(e) => match e.to_string().as_ref() {
                                 "transport error" => {
