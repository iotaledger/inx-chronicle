--- conflicted
+++ resolved
@@ -5,7 +5,7 @@
 
 /// Module containing the API.
 #[cfg(feature = "api")]
-pub mod api;
+mod api;
 mod archiver;
 mod cli;
 mod collector;
@@ -44,7 +44,7 @@
 };
 use clap::Parser;
 use collector::{Collector, CollectorError};
-use config::{Config, ConfigError};
+use config::{ChronicleConfig, ConfigError};
 use mongodb::error::ErrorKind;
 use thiserror::Error;
 use tokio::sync::RwLock;
@@ -53,7 +53,6 @@
 use self::cli::CliArgs;
 #[cfg(feature = "inx")]
 use self::inx::{InxWorker, InxWorkerError};
-<<<<<<< HEAD
 
 lazy_static::lazy_static! {
     /// This is here because it's nice to have a central registry, but also because
@@ -87,13 +86,6 @@
             .into()
     }
 }
-=======
-use self::{
-    broker::{Broker, BrokerError},
-    cli::CliArgs,
-    config::{ChronicleConfig, ConfigError},
-};
->>>>>>> 46cc56c3
 
 #[derive(Debug, Error)]
 pub enum LauncherError {
@@ -111,11 +103,7 @@
 
 #[async_trait]
 impl Actor for Launcher {
-<<<<<<< HEAD
-    type State = Config;
-=======
-    type State = (ChronicleConfig, Addr<Broker>);
->>>>>>> 46cc56c3
+    type State = ChronicleConfig;
     type Error = LauncherError;
 
     async fn init(&mut self, cx: &mut ActorContext<Self>) -> Result<Self::State, Self::Error> {
@@ -132,11 +120,6 @@
         };
         config.apply_cli_args(cli_args);
 
-<<<<<<< HEAD
-        let db = config.mongodb.clone().build().await?;
-        ADDRESS_REGISTRY
-            .insert(cx.spawn_actor_supervised(Archiver::new(db.clone())).await)
-=======
         let db = MongoDb::connect(&config.mongodb).await?;
 
         if let Some(node_status) = db.status().await? {
@@ -145,10 +128,8 @@
             log::info!("No node status has been found in the database, it seems like the database is empty.");
         };
 
-        let broker_addr = cx.spawn_actor_supervised(Broker::new(db.clone())).await;
-        #[cfg(feature = "inx")]
-        cx.spawn_actor_supervised(InxWorker::new(config.inx.clone(), broker_addr.clone()))
->>>>>>> 46cc56c3
+        ADDRESS_REGISTRY
+            .insert(cx.spawn_actor_supervised(Archiver::new(db.clone())).await)
             .await;
         ADDRESS_REGISTRY
             .insert(cx.spawn_actor_supervised(Collector::new(db.clone(), 1)).await)
@@ -182,39 +163,17 @@
             Report::Success(_) => {
                 cx.shutdown();
             }
-<<<<<<< HEAD
             Report::Error(report) => match &report.error {
                 ActorError::Result(e) => match e {
-                    CollectorError::MongoDb(e) => match e {
-                        chronicle::db::MongoDbError::DatabaseError(e) => match e.kind.as_ref() {
-                            // Only a few possible errors we could potentially recover from
-                            ErrorKind::Io(_) | ErrorKind::ServerSelection { message: _, .. } => {
-                                let db = config.mongodb.clone().build().await?;
-                                ADDRESS_REGISTRY
-                                    .insert(cx.spawn_actor_supervised(Collector::new(db, 1)).await)
-                                    .await;
-                            }
-                            _ => {
-                                cx.shutdown();
-                            }
-                        },
-                        other => {
-                            log::warn!("Unhandled MongoDB error: {}", other);
-=======
-            Err(e) => match e.error {
-                ActorError::Result(e) => match e.deref() {
-                    BrokerError::RuntimeError(_) => {
-                        cx.shutdown();
-                    }
-                    BrokerError::MongoDbError(e) => match e.kind.as_ref() {
+                    CollectorError::MongoDb(e) => match e.kind.as_ref() {
                         // Only a few possible errors we could potentially recover from
                         ErrorKind::Io(_) | ErrorKind::ServerSelection { message: _, .. } => {
                             let db = MongoDb::connect(&config.mongodb).await?;
-                            let handle = cx.spawn_actor_supervised(Broker::new(db)).await;
-                            *broker_addr = handle;
+                            ADDRESS_REGISTRY
+                                .insert(cx.spawn_actor_supervised(Collector::new(db, 1)).await)
+                                .await;
                         }
                         _ => {
->>>>>>> 46cc56c3
                             cx.shutdown();
                         }
                     },
@@ -344,15 +303,10 @@
             }
             Report::Error(e) => match e.error {
                 ActorError::Result(_) => {
-<<<<<<< HEAD
-                    let db = config.mongodb.clone().build().await?;
+                    let db = MongoDb::connect(&config.mongodb).await?;
                     ADDRESS_REGISTRY
                         .insert(cx.spawn_actor_supervised(ApiWorker::new(db)).await)
                         .await;
-=======
-                    let db = MongoDb::connect(&config.mongodb).await?;
-                    cx.spawn_actor_supervised(ApiWorker::new(db)).await;
->>>>>>> 46cc56c3
                 }
                 ActorError::Panic | ActorError::Aborted => {
                     cx.shutdown();
