// Copyright 2022 IOTA Stiftung
// SPDX-License-Identifier: Apache-2.0

use std::collections::{HashMap, VecDeque};

use async_trait::async_trait;
use chronicle::{
    db::{bson::DocError, MongoDb},
    runtime::{Actor, ActorContext, ActorError, Addr, ConfigureActor, HandleEvent, Report, RuntimeError},
};
use mongodb::bson::document::ValueAccessError;
use solidifier::Solidifier;
use thiserror::Error;

pub mod solidifier;

#[derive(Debug, Error)]
pub enum CollectorError {
    #[error(transparent)]
    Doc(#[from] DocError),
    #[error(transparent)]
    MongoDb(#[from] mongodb::error::Error),
    #[error(transparent)]
    Runtime(#[from] RuntimeError),
    #[error(transparent)]
    ValueAccess(#[from] ValueAccessError),
}

#[derive(Debug)]
pub struct Collector {
    db: MongoDb,
    solidifier_count: usize,
}

impl Collector {
    const MAX_SOLIDIFIERS: usize = 100;

    pub fn new(db: MongoDb, solidifier_count: usize) -> Self {
        Self {
            db,
            solidifier_count: solidifier_count.max(1).min(Self::MAX_SOLIDIFIERS),
        }
    }
}

#[async_trait]
impl Actor for Collector {
    type State = HashMap<usize, Addr<Solidifier>>;
    type Error = CollectorError;

    async fn init(&mut self, cx: &mut ActorContext<Self>) -> Result<Self::State, Self::Error> {
        let mut solidifiers = HashMap::new();
        for i in 0..self.solidifier_count {
            solidifiers.insert(
                i,
                cx.spawn_child(Solidifier::new(i, self.db.clone()).with_registration(false))
                    .await,
            );
        }
        Ok(solidifiers)
    }
}

#[async_trait]
impl HandleEvent<Report<Solidifier>> for Collector {
    async fn handle_event(
        &mut self,
        cx: &mut ActorContext<Self>,
        event: Report<Solidifier>,
        solidifiers: &mut Self::State,
    ) -> Result<(), Self::Error> {
        match event {
            Report::Success(_) => {
                cx.shutdown();
            }
            Report::Error(report) => match &report.error {
                ActorError::Result(e) => match e {
                    #[cfg(all(feature = "stardust", feature = "inx"))]
                    solidifier::SolidifierError::MissingStardustInxRequester => {
                        solidifiers.insert(report.actor.id, cx.spawn_child(report.actor).await);
                    }
                    // TODO: Maybe map Solidifier errors to Collector errors and return them?
                    _ => {
                        cx.shutdown();
                    }
                },
                ActorError::Aborted | ActorError::Panic => {
                    cx.shutdown();
                }
            },
        }
        Ok(())
    }
}

<<<<<<< HEAD
#[cfg(all(feature = "stardust", feature = "inx"))]
pub mod stardust_inx {
=======
#[cfg(feature = "stardust")]
pub mod stardust {
    use std::collections::HashSet;

>>>>>>> e5097d71
    use chronicle::{
        db::model::stardust::{
            message::{MessageMetadata, MessageRecord},
            milestone::MilestoneRecord,
        },
        dto,
    };

    use super::*;

    #[derive(Debug)]
    pub struct MilestoneState {
        pub milestone_index: u32,
        pub process_queue: VecDeque<dto::MessageId>,
        pub visited: HashSet<dto::MessageId>,
    }

    impl MilestoneState {
        pub fn new(milestone_index: u32) -> Self {
            Self {
                milestone_index,
                process_queue: VecDeque::new(),
                visited: HashSet::new(),
            }
        }
    }

    #[derive(Debug)]
    pub struct RequestedMessage {
        raw: Option<inx::proto::RawMessage>,
        metadata: inx::proto::MessageMetadata,
        solidifier: Addr<Solidifier>,
        ms_state: MilestoneState,
    }

    impl RequestedMessage {
        pub fn new(
            raw: Option<inx::proto::RawMessage>,
            metadata: inx::proto::MessageMetadata,
            solidifier: Addr<Solidifier>,
            ms_state: MilestoneState,
        ) -> Self {
            Self {
                raw,
                metadata,
                solidifier,
                ms_state,
            }
        }
    }

    #[async_trait]
    impl HandleEvent<inx::proto::Message> for Collector {
        async fn handle_event(
            &mut self,
            _cx: &mut ActorContext<Self>,
            message: inx::proto::Message,
            _solidifiers: &mut Self::State,
        ) -> Result<(), Self::Error> {
            log::trace!("Received Stardust Message Event");
            match MessageRecord::try_from(message) {
                Ok(rec) => {
                    self.db.upsert_message_record(&rec).await?;
                }
                Err(e) => {
                    log::error!("Could not read message: {:?}", e);
                }
            };
            Ok(())
        }
    }

    #[async_trait]
    impl HandleEvent<inx::proto::MessageMetadata> for Collector {
        async fn handle_event(
            &mut self,
            _cx: &mut ActorContext<Self>,
            metadata: inx::proto::MessageMetadata,
            _solidifiers: &mut Self::State,
        ) -> Result<(), Self::Error> {
            log::trace!("Received Stardust Message Referenced Event");
            match inx::MessageMetadata::try_from(metadata) {
                Ok(rec) => {
                    let message_id = rec.message_id;
                    self.db
                        .update_message_metadata(&message_id.into(), &MessageMetadata::from(rec))
                        .await?;
                }
                Err(e) => {
                    log::error!("Could not read message metadata: {:?}", e);
                }
            };
            Ok(())
        }
    }

    #[async_trait]
    impl HandleEvent<inx::proto::Milestone> for Collector {
        async fn handle_event(
            &mut self,
            _cx: &mut ActorContext<Self>,
            milestone: inx::proto::Milestone,
            solidifiers: &mut Self::State,
        ) -> Result<(), Self::Error> {
            log::trace!("Received Stardust Milestone Event");
            match MilestoneRecord::try_from(milestone) {
                Ok(rec) => {
                    self.db.upsert_milestone_record(&rec).await?;
                    // Get or create the milestone state
                    let mut state = MilestoneState::new(rec.milestone_index);
                    state
                        .process_queue
                        .extend(Vec::from(rec.payload.essence.parents).into_iter());
                    solidifiers
                        // Divide solidifiers fairly by milestone
                        .get(&(rec.milestone_index as usize % self.solidifier_count))
                        // Unwrap: We never remove solidifiers, so they should always exist
                        .unwrap()
                        .send(state)?;
                }
                Err(e) => {
                    log::error!("Could not read milestone: {:?}", e);
                }
            }
            Ok(())
        }
    }

    #[async_trait]
    impl HandleEvent<RequestedMessage> for Collector {
        async fn handle_event(
            &mut self,
            _cx: &mut ActorContext<Self>,
            RequestedMessage {
                raw,
                metadata,
                solidifier,
                ms_state,
            }: RequestedMessage,
            _solidifiers: &mut Self::State,
        ) -> Result<(), Self::Error> {
            match raw {
                Some(raw) => {
                    log::trace!("Received Stardust Requested Message and Metadata");
                    match MessageRecord::try_from((raw, metadata)) {
                        Ok(rec) => {
                            self.db.upsert_message_record(&rec).await?;
                            // Send this directly to the solidifier that requested it
                            solidifier.send(ms_state)?;
                        }
                        Err(e) => {
                            log::error!("Could not read message: {:?}", e);
                        }
                    };
                }
                None => {
                    log::trace!("Received Stardust Requested Metadata");
                    match inx::MessageMetadata::try_from(metadata) {
                        Ok(rec) => {
                            let message_id = rec.message_id;
                            self.db
                                .update_message_metadata(&message_id.into(), &MessageMetadata::from(rec))
                                .await?;
                            // Send this directly to the solidifier that requested it
                            solidifier.send(ms_state)?;
                        }
                        Err(e) => {
                            log::error!("Could not read message metadata: {:?}", e);
                        }
                    };
                }
            }

            Ok(())
        }
    }
}<|MERGE_RESOLUTION|>--- conflicted
+++ resolved
@@ -93,15 +93,10 @@
     }
 }
 
-<<<<<<< HEAD
 #[cfg(all(feature = "stardust", feature = "inx"))]
 pub mod stardust_inx {
-=======
-#[cfg(feature = "stardust")]
-pub mod stardust {
     use std::collections::HashSet;
 
->>>>>>> e5097d71
     use chronicle::{
         db::model::stardust::{
             message::{MessageMetadata, MessageRecord},
