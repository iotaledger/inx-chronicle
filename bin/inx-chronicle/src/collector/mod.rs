--- conflicted
+++ resolved
@@ -98,11 +98,6 @@
 
 #[cfg(feature = "stardust")]
 pub mod stardust {
-<<<<<<< HEAD
-    use std::collections::HashSet;
-
-=======
->>>>>>> 84ec1af4
     use chronicle::{
         db::model::stardust::{
             message::{MessageMetadata, MessageRecord},
@@ -116,12 +111,7 @@
     #[derive(Debug)]
     pub struct MilestoneState {
         pub milestone_index: u32,
-<<<<<<< HEAD
-        pub process_queue: VecDeque<dto::MessageId>,
-        pub db_cache: HashSet<dto::MessageId>,
-=======
         pub process_queue: VecDeque<MessageId>,
->>>>>>> 84ec1af4
     }
 
     impl MilestoneState {
@@ -129,10 +119,6 @@
             Self {
                 milestone_index,
                 process_queue: VecDeque::new(),
-<<<<<<< HEAD
-                db_cache: HashSet::new(),
-=======
->>>>>>> 84ec1af4
             }
         }
     }
