--- conflicted
+++ resolved
@@ -19,12 +19,7 @@
         sync::SyncRecord,
         tangle::MilestoneIndex,
     },
-<<<<<<< HEAD
     runtime::{ActorContext, ActorError, Addr, HandleEvent, Report, Sender},
-    types::{ledger::Metadata, stardust::message::MessageId},
-=======
-    runtime::{ActorContext, ActorError, Addr, HandleEvent, Report},
->>>>>>> d0be40e8
 };
 
 pub(super) use self::{config::InxConfig, worker::InxWorker};
