--- conflicted
+++ resolved
@@ -5,13 +5,8 @@
 
 use async_trait::async_trait;
 use chronicle::{
-<<<<<<< HEAD
-    runtime::{Actor, ActorContext, ActorError, Addr, HandleEvent, Report, Sender, SpawnActor},
-    types::stardust::message::MessageId,
-=======
     db::model::stardust::block::BlockId,
-    runtime::{Actor, ActorContext, ActorError, Addr, HandleEvent, Report, SpawnActor},
->>>>>>> d0be40e8
+    runtime::{Actor, ActorContext, ActorError, Addr, HandleEvent, Report, SpawnActor, Sender},
 };
 use inx::{client::InxClient, proto::NoParams, tonic::Channel};
 
