--- conflicted
+++ resolved
@@ -46,99 +46,4 @@
     fn name(&self) -> std::borrow::Cow<'static, str> {
         format!("Solidifier {}", self.id).into()
     }
-<<<<<<< HEAD
-}
-
-#[cfg(all(feature = "stardust", feature = "inx"))]
-mod stardust_inx {
-    use super::*;
-    use crate::{
-        collector::stardust_inx::MilestoneState,
-        stardust_inx::{InxWorker, MessageRequest, MetadataRequest},
-    };
-
-    #[async_trait]
-    impl HandleEvent<MilestoneState> for Solidifier {
-        async fn handle_event(
-            &mut self,
-            cx: &mut ActorContext<Self>,
-            mut ms_state: MilestoneState,
-            _state: &mut Self::State,
-        ) -> Result<(), Self::Error> {
-            log::debug!("Solidifying {}...", ms_state.milestone_index);
-
-            while let Some(message_id) = ms_state.process_queue.front() {
-                // First check if we already processed this message in this run
-                if ms_state.visited.contains(message_id) {
-                    ms_state.process_queue.pop_front();
-                } else {
-                    // Try the database
-                    match self.db.get_message(message_id).await? {
-                        Some(message_rec) => {
-                            match message_rec
-                                .metadata
-                                .map(|metadata| metadata.referenced_by_milestone_index)
-                            {
-                                Some(ms_index) => {
-                                    log::trace!(
-                                        "Message {} is referenced by milestone {}",
-                                        message_id.to_hex(),
-                                        ms_index
-                                    );
-
-                                    // We add the current message to the list of visited messages.
-                                    ms_state.visited.insert(message_id.clone());
-
-                                    // We may have reached a different milestone, in which case there is nothing to
-                                    // do for this message
-                                    if ms_state.milestone_index == ms_index {
-                                        let parents = Vec::from(message_rec.message.parents);
-                                        ms_state.process_queue.extend(parents);
-                                    }
-                                    ms_state.process_queue.pop_front();
-                                }
-                                // If the message has not been referenced, we can't proceed
-                                None => {
-                                    log::trace!("Requesting metadata for message {}", message_id.to_hex());
-                                    // Send the state and everything. If the requester finds the message, it will circle
-                                    // back.
-                                    cx.addr::<InxWorker>()
-                                        .await
-                                        .send(MetadataRequest::new(message_id.clone(), cx.handle().clone(), ms_state))
-                                        .map_err(|_| SolidifierError::MissingStardustInxRequester)?;
-                                    return Ok(());
-                                }
-                            }
-                        }
-                        // Otherwise, send a message to the requester
-                        None => {
-                            log::trace!("Requesting message {}", message_id.to_hex());
-                            // Send the state and everything. If the requester finds the message, it will circle
-                            // back.
-                            cx.addr::<InxWorker>()
-                                .await
-                                .send(MessageRequest::new(message_id.clone(), cx.handle().clone(), ms_state))
-                                .map_err(|_| SolidifierError::MissingStardustInxRequester)?;
-                            return Ok(());
-                        }
-                    }
-                }
-            }
-
-            // If we finished all the parents, that means we have a complete milestone
-            // so we should mark it synced
-            self.db.upsert_sync_record(ms_state.milestone_index).await?;
-
-            log::info!("Milestone {} solidified.", ms_state.milestone_index,);
-
-            // If this was sent with a channel, respond to it
-            if let Some(tx) = ms_state.sender {
-                tx.send(ms_state.milestone_index).ok();
-            }
-
-            Ok(())
-        }
-    }
-=======
->>>>>>> 1406a9f6
 }