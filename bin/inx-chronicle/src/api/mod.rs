// Copyright 2022 IOTA Stiftung
// SPDX-License-Identifier: Apache-2.0

//! Contains routes that can be used to access data stored by Chronicle
//! as well as the health of the application and analytics.

mod extractors;

#[cfg(feature = "stardust")]
pub mod stardust;

mod error;
#[macro_use]
mod responses;
mod auth;
mod config;
#[cfg(feature = "metrics")]
mod metrics;
mod routes;

use async_trait::async_trait;
use axum::{Extension, Server};
use chronicle::{
    db::MongoDb,
    runtime::{spawn_task, Actor, ActorContext},
};
use hyper::Method;
use tokio::{sync::oneshot, task::JoinHandle};
use tower_http::{
    catch_panic::CatchPanicLayer,
    cors::{AllowOrigin, Any, CorsLayer},
    trace::TraceLayer,
};

<<<<<<< HEAD
pub use self::{
    config::ApiConfig,
    error::{ApiError, ConfigError},
};
use self::{config::ApiData, responses::impl_success_response, routes::routes};
=======
use self::routes::routes;
pub use self::{config::ApiConfig, error::ApiError};
>>>>>>> e0cc6aee

/// The result of a request to the api
pub type ApiResult<T> = Result<T, ApiError>;

/// The Chronicle API actor
#[derive(Debug)]
pub struct ApiWorker {
    db: MongoDb,
    api_data: ApiData,
    server_handle: Option<(JoinHandle<hyper::Result<()>>, oneshot::Sender<()>)>,
}

impl ApiWorker {
    /// Create a new Chronicle API actor from a mongo connection.
    pub fn new(db: &MongoDb, config: &ApiConfig, secret_key: &SecretKey) -> Result<Self, ConfigError> {
        Ok(Self {
            db: db.clone(),
            api_data: (config.clone(), secret_key.clone()).try_into()?,
            server_handle: None,
        })
    }
}

#[async_trait]
impl Actor for ApiWorker {
    type State = ();

    type Error = ApiError;

    async fn init(&mut self, cx: &mut ActorContext<Self>) -> Result<Self::State, Self::Error> {
        let (sender, receiver) = oneshot::channel();
        log::info!("Starting API server on port `{}`", self.api_data.port);
        let api_handle = cx.handle().clone();
        let port = self.api_data.port;
        let routes = routes()
            .layer(Extension(self.db.clone()))
            .layer(Extension(self.api_data.clone()))
            .layer(CatchPanicLayer::new())
            .layer(TraceLayer::new_for_http())
            .layer(
                CorsLayer::new()
                    .allow_origin(
                        self.api_data
                            .allow_origins
                            .clone()
                            .map(AllowOrigin::try_from)
                            .transpose()?
                            .unwrap_or_else(AllowOrigin::any),
                    )
                    .allow_methods(vec![Method::GET, Method::OPTIONS])
                    .allow_headers(Any)
                    .allow_credentials(false),
            );

        #[cfg(feature = "metrics")]
        let routes = {
            use self::metrics::MetricsLayer;

            let layer = MetricsLayer::default();

            cx.metrics_registry().register(
                "incoming_requests",
                "Incoming API Requests",
                layer.metrics.incoming_requests.clone(),
            );

            routes.layer(layer)
        };

        let join_handle = spawn_task("Axum server", async move {
            let res = Server::bind(&([0, 0, 0, 0], port).into())
                .serve(routes.into_make_service())
                .with_graceful_shutdown(shutdown_signal(receiver))
                .await;
            // If the Axum server shuts down, we should also shutdown the API actor
            api_handle.shutdown().await;
            res
        });
        self.server_handle = Some((join_handle, sender));
        Ok(())
    }

    async fn shutdown(
        &mut self,
        cx: &mut ActorContext<Self>,
        _state: &mut Self::State,
        run_result: Result<(), Self::Error>,
    ) -> Result<(), Self::Error> {
        log::debug!("{} shutting down ({})", self.name(), cx.id());
        if let Some((join_handle, shutdown_handle)) = self.server_handle.take() {
            // Try to shut down axum. It may have already shut down, which is fine.
            shutdown_handle.send(()).ok();
            // Wait to shutdown until the child task is complete.
            // Unwrap: Failures to join on this handle can safely be propagated as panics via the runtime.
            join_handle.await.unwrap()?;
        }
        log::info!("Stopping API server");
        run_result
    }

    fn name(&self) -> std::borrow::Cow<'static, str> {
        "API Worker".into()
    }
}

async fn shutdown_signal(recv: oneshot::Receiver<()>) {
    if let Err(e) = recv.await {
        log::error!("Error receiving shutdown signal: {}", e);
    }
}

/// An Ed25519 secret key.
pub struct SecretKey(ed25519_dalek::SecretKey);

/// View the bytes of the secret key.
impl AsRef<[u8]> for SecretKey {
    fn as_ref(&self) -> &[u8] {
        self.0.as_bytes()
    }
}

impl Clone for SecretKey {
    fn clone(&self) -> SecretKey {
        let mut sk_bytes = self.0.to_bytes();
        Self::from_bytes(&mut sk_bytes).expect("ed25519_dalek::SecretKey::from_bytes(to_bytes(k)) != k")
    }
}

impl std::fmt::Debug for SecretKey {
    fn fmt(&self, f: &mut std::fmt::Formatter<'_>) -> std::fmt::Result {
        write!(f, "SecretKey")
    }
}

impl SecretKey {
    /// Generate a new Ed25519 secret key.
    pub fn generate() -> SecretKey {
        use rand::RngCore;
        let mut bytes = [0u8; 32];
        rand::thread_rng().fill_bytes(&mut bytes);
        SecretKey(ed25519_dalek::SecretKey::from_bytes(&bytes).unwrap())
    }

    /// Create an Ed25519 secret key from a byte slice, zeroing the input on success.
    /// If the bytes do not constitute a valid Ed25519 secret key, an error is
    /// returned.
    pub fn from_bytes(mut sk_bytes: impl AsMut<[u8]>) -> Result<SecretKey, ed25519_dalek::SignatureError> {
        use zeroize::Zeroize;
        let sk_bytes = sk_bytes.as_mut();
        let secret = ed25519_dalek::SecretKey::from_bytes(&*sk_bytes)?;
        sk_bytes.zeroize();
        Ok(SecretKey(secret))
    }
}<|MERGE_RESOLUTION|>--- conflicted
+++ resolved
@@ -32,16 +32,11 @@
     trace::TraceLayer,
 };
 
-<<<<<<< HEAD
 pub use self::{
     config::ApiConfig,
     error::{ApiError, ConfigError},
 };
-use self::{config::ApiData, responses::impl_success_response, routes::routes};
-=======
-use self::routes::routes;
-pub use self::{config::ApiConfig, error::ApiError};
->>>>>>> e0cc6aee
+use self::{config::ApiData, routes::routes};
 
 /// The result of a request to the api
 pub type ApiResult<T> = Result<T, ApiError>;
