// Copyright 2022 IOTA Stiftung
// SPDX-License-Identifier: Apache-2.0

use axum::{extract::Path, routing::get, Extension, Router};
use chronicle::db::{
    bson::{BsonExt, DocExt},
<<<<<<< HEAD
    db::{model::inclusion_state::LedgerInclusionState, MongoDb},
=======
    model::{inclusion_state::LedgerInclusionState, stardust::message::MessageRecord},
    MongoDb,
>>>>>>> 1adb4fea
};
use futures::TryStreamExt;

use super::responses::TransactionHistoryResponse;
use crate::api::{
    extractors::{Pagination, TimeRange},
    responses::Transfer,
    stardust::{end_milestone, start_milestone},
    ApiError, ApiResult,
};

pub fn routes() -> Router {
    Router::new().nest(
        "/transactions",
        Router::new().route("/history/:address", get(transaction_history)),
    )
}

async fn transaction_history(
    database: Extension<MongoDb>,
    Path(address): Path<String>,
    Pagination { page_size, page }: Pagination,
    TimeRange {
        start_timestamp,
        end_timestamp,
    }: TimeRange,
) -> ApiResult<TransactionHistoryResponse> {
    let start_milestone = start_milestone(&database, start_timestamp).await?;
    let end_milestone = end_milestone(&database, end_timestamp).await?;

    let records = database
        .get_transaction_history(address.clone(), page_size, page, start_milestone, end_milestone)
        .await?
        .try_collect::<Vec<_>>()
        .await?;

    let transactions = records
        .into_iter()
        .map(|mut rec| {
            let mut payload = rec.take_path("message.payload.data")?.to_document()?;
            let spending_transaction = rec.take_document("spending_transaction").ok();
            let output = payload.take_path("essence.data.outputs")?.to_document()?;
            Ok(Transfer {
                transaction_id: payload.get_as_string("transaction_id")?,
                output_index: output.get_as_u16("idx")?,
                is_spending: spending_transaction.is_some(),
                inclusion_state: rec
                    .get_as_u8("inclusion_state")
                    .ok()
                    .map(LedgerInclusionState::try_from)
                    .transpose()?,
                message_id: rec.get_as_string("message_id")?,
                amount: output.get_as_u64("amount")?,
            })
        })
        .collect::<Result<_, ApiError>>()?;

    Ok(TransactionHistoryResponse { transactions, address })
}<|MERGE_RESOLUTION|>--- conflicted
+++ resolved
@@ -4,12 +4,8 @@
 use axum::{extract::Path, routing::get, Extension, Router};
 use chronicle::db::{
     bson::{BsonExt, DocExt},
-<<<<<<< HEAD
-    db::{model::inclusion_state::LedgerInclusionState, MongoDb},
-=======
-    model::{inclusion_state::LedgerInclusionState, stardust::message::MessageRecord},
+    model::inclusion_state::LedgerInclusionState,
     MongoDb,
->>>>>>> 1adb4fea
 };
 use futures::TryStreamExt;
 
