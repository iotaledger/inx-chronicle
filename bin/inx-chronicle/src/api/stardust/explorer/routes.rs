--- conflicted
+++ resolved
@@ -2,15 +2,8 @@
 // SPDX-License-Identifier: Apache-2.0
 
 use axum::{extract::Path, routing::get, Extension, Router};
-<<<<<<< HEAD
-use chronicle::{db::MongoDb, dto};
-=======
 use bee_message_stardust::address as bee;
-use chronicle::{
-    db::{bson::DocExt, MongoDb},
-    types::{ledger::LedgerInclusionState, stardust::message::Address},
-};
->>>>>>> 2a32d54d
+use chronicle::{db::MongoDb, types::stardust::message::Address};
 use futures::TryStreamExt;
 
 use super::responses::{TransactionHistoryResponse, Transfer};
@@ -55,7 +48,6 @@
         .into_iter()
         .map(|rec| {
             Ok(Transfer {
-<<<<<<< HEAD
                 transaction_id: rec.transaction_id.to_hex(),
                 output_index: rec.output_index,
                 is_spent: rec.is_spent,
@@ -63,18 +55,6 @@
                 message_id: rec.message_id.to_hex(),
                 amount: rec.amount,
                 milestone_index: rec.milestone_index,
-=======
-                transaction_id: payload.get_as_string("transaction_id")?,
-                output_index: output.get_as_u16("idx")?,
-                is_spending: spending_transaction.is_some(),
-                inclusion_state: rec
-                    .get_as_u8("inclusion_state")
-                    .ok()
-                    .map(LedgerInclusionState::try_from)
-                    .transpose()?,
-                message_id: rec.get_as_string("message_id")?,
-                amount: output.get_as_u64("amount")?,
->>>>>>> 2a32d54d
             })
         })
         .collect::<Result<_, ApiError>>()?;
