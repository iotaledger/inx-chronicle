--- conflicted
+++ resolved
@@ -39,11 +39,7 @@
 use super::responses::InfoResponse;
 use crate::api::{
     error::{ApiError, InternalApiError},
-<<<<<<< HEAD
-    extractors::Pagination,
     router::Router,
-=======
->>>>>>> 562b7adc
     routes::{is_healthy, not_implemented},
     ApiResult,
 };
