--- conflicted
+++ resolved
@@ -10,32 +10,9 @@
 use axum::Router;
 
 pub fn routes() -> Router {
-<<<<<<< HEAD
-    let mut router = Router::new();
-
-    #[cfg(feature = "analytics")]
-    {
-        router = router.nest("/analytics/v2", analytics::routes());
-    }
-
-    #[cfg(feature = "api-history")]
-    {
-        router = router.nest("/history/v2", history::routes());
-    }
-
-    #[cfg(feature = "api-core")]
-    {
-        router = router.nest("/core/v2", core::routes());
-    }
-
-    // TODO: Chain these above once features are removed
-    router = router.nest("/indexer/v1", indexer::routes());
-
-    router
-=======
     Router::new()
         .nest("/analytics/v2", analytics::routes())
         .nest("/history/v2", history::routes())
         .nest("/core/v2", core::routes())
->>>>>>> bf36dc48
+        .nest("/indexer/v1", indexer::routes())
 }