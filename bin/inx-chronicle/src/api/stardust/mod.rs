// Copyright 2022 IOTA Stiftung
// SPDX-License-Identifier: Apache-2.0

use axum::Router;
use chronicle::db::MongoDb;
use time::OffsetDateTime;

use super::{ApiError, ApiResult};

#[cfg(feature = "api-analytics")]
pub mod analytics;
#[cfg(feature = "api-explorer")]
pub mod explorer;
#[cfg(feature = "api-node")]
pub mod v2;

pub fn routes() -> Router {
    #[allow(unused_mut)]
    let mut router = Router::new();

    #[cfg(feature = "api-analytics")]
    {
        router = router.nest("/analytics", analytics::routes());
    }

    #[cfg(feature = "api-explorer")]
    {
        router = router.nest("/explorer", explorer::routes());
    }

    #[cfg(feature = "api-node")]
    {
        router = router.nest("/v2", v2::routes());
    }

    router
}

pub(crate) async fn start_milestone(database: &MongoDb, start_timestamp: OffsetDateTime) -> ApiResult<u32> {
    database
        .find_first_milestone(start_timestamp)
        .await?
<<<<<<< HEAD
        .try_next()
        .await?
        .map(|d| d.get_as_u32("milestone_index"))
        .transpose()?
        .ok_or(ApiError::NoResults)
=======
        .ok_or(ApiError::NotFound)
>>>>>>> 46cc56c3
}

pub(crate) async fn end_milestone(database: &MongoDb, end_timestamp: OffsetDateTime) -> ApiResult<u32> {
    database
        .find_last_milestone(end_timestamp)
        .await?
<<<<<<< HEAD
        .map(|d| d.get_as_u32("milestone_index"))
        .transpose()?
        .ok_or(ApiError::NoResults)
=======
        .ok_or(ApiError::NotFound)
>>>>>>> 46cc56c3
}<|MERGE_RESOLUTION|>--- conflicted
+++ resolved
@@ -40,26 +40,12 @@
     database
         .find_first_milestone(start_timestamp)
         .await?
-<<<<<<< HEAD
-        .try_next()
-        .await?
-        .map(|d| d.get_as_u32("milestone_index"))
-        .transpose()?
         .ok_or(ApiError::NoResults)
-=======
-        .ok_or(ApiError::NotFound)
->>>>>>> 46cc56c3
 }
 
 pub(crate) async fn end_milestone(database: &MongoDb, end_timestamp: OffsetDateTime) -> ApiResult<u32> {
     database
         .find_last_milestone(end_timestamp)
         .await?
-<<<<<<< HEAD
-        .map(|d| d.get_as_u32("milestone_index"))
-        .transpose()?
         .ok_or(ApiError::NoResults)
-=======
-        .ok_or(ApiError::NotFound)
->>>>>>> 46cc56c3
 }