// Copyright 2022 IOTA Stiftung
// SPDX-License-Identifier: Apache-2.0

use axum::response::IntoResponse;
use chronicle::types::{
    ledger::LedgerInclusionState,
    stardust::block::{Input, Output, Payload},
};
use serde::{Deserialize, Serialize};

use crate::api::{impl_success_response, responses::Expansion};

/// Response of `GET /api/v2/blocks/<block_id>`
/// and `GET /api/v2/transactions/<transaction_id>/included-block`.
#[derive(Clone, Debug, Serialize, Deserialize)]
pub struct BlockResponse {
    #[serde(rename = "protocolVersion")]
    pub protocol_version: u8,
<<<<<<< HEAD
    #[serde(rename = "parentblockIds")]
=======
>>>>>>> 287ae3c6
    pub parents: Vec<String>,
    pub payload: Option<Payload>,
    pub nonce: u64,
}

impl_success_response!(BlockResponse);

/// Response of `GET /api/v2/blocks/<block_id>/metadata`.
#[derive(Clone, Debug, Serialize, Deserialize)]
pub struct BlockMetadataResponse {
    #[serde(rename = "blockId")]
    pub block_id: String,
<<<<<<< HEAD
    #[serde(rename = "parentblockIds")]
    pub parent_block_ids: Vec<String>,
=======
    #[serde(rename = "parentBlockIds")]
    pub parents: Vec<String>,
>>>>>>> 287ae3c6
    #[serde(rename = "isSolid")]
    pub is_solid: Option<bool>,
    #[serde(rename = "referencedByMilestoneIndex", skip_serializing_if = "Option::is_none")]
    pub referenced_by_milestone_index: Option<u32>,
    #[serde(rename = "milestoneIndex", skip_serializing_if = "Option::is_none")]
    pub milestone_index: Option<u32>,
    #[serde(rename = "ledgerInclusionState", skip_serializing_if = "Option::is_none")]
    pub ledger_inclusion_state: Option<LedgerInclusionState>,
    #[serde(rename = "conflictReason", skip_serializing_if = "Option::is_none")]
    pub conflict_reason: Option<u8>,
    #[serde(rename = "shouldPromote", skip_serializing_if = "Option::is_none")]
    pub should_promote: Option<bool>,
    #[serde(rename = "shouldReattach", skip_serializing_if = "Option::is_none")]
    pub should_reattach: Option<bool>,
}

impl_success_response!(BlockMetadataResponse);

/// Response of `GET /api/v2/blocks/<block_id>/children`.
#[derive(Clone, Debug, Serialize, Deserialize)]
pub struct BlockChildrenResponse {
    #[serde(rename = "blockId")]
    pub block_id: String,
    #[serde(rename = "maxResults")]
    pub max_results: usize,
    pub count: usize,
<<<<<<< HEAD
    #[serde(rename = "childrenblockIds")]
    pub children_block_ids: Vec<Expansion>,
=======
    pub children: Vec<Expansion>,
>>>>>>> 287ae3c6
}

impl_success_response!(BlockChildrenResponse);

/// Response of `GET /api/v2/outputs/<output_id>`.
#[derive(Clone, Debug, Serialize, Deserialize)]
pub struct OutputResponse {
    #[serde(rename = "blockId")]
    pub block_id: String,
    #[serde(rename = "transactionId")]
    pub transaction_id: String,
    #[serde(rename = "outputIndex")]
    pub output_index: u16,
    #[serde(rename = "spendingTransaction")]
    pub is_spent: bool,
    #[serde(rename = "milestoneIndexSpent")]
    pub milestone_index_spent: Option<u32>,
    #[serde(rename = "milestoneTimestampSpent")]
    pub milestone_ts_spent: Option<u32>,
    #[serde(rename = "milestoneIndexBooked")]
    pub milestone_index_booked: u32,
    #[serde(rename = "milestoneTimestampBooked")]
    pub milestone_ts_booked: u32,
    pub output: Output,
}

impl_success_response!(OutputResponse);

/// Response of `GET /api/v2/outputs/<output_id>/metadata`.
#[derive(Clone, Debug, Serialize, Deserialize)]
pub struct OutputMetadataResponse {
    #[serde(rename = "blockId")]
    pub block_id: String,
    #[serde(rename = "transactionId")]
    pub transaction_id: String,
    #[serde(rename = "outputIndex")]
    pub output_index: u16,
    #[serde(rename = "spendingTransaction")]
    pub is_spent: bool,
    #[serde(rename = "milestoneIndexSpent")]
    pub milestone_index_spent: Option<u32>,
    #[serde(rename = "milestoneTimestampSpent")]
    pub milestone_ts_spent: Option<u32>,
    #[serde(rename = "transactionIdSpent")]
    pub transaction_id_spent: Option<String>,
    #[serde(rename = "milestoneIndexBooked")]
    pub milestone_index_booked: u32,
    #[serde(rename = "milestoneTimestampBooked")]
    pub milestone_ts_booked: u32,
}

impl_success_response!(OutputMetadataResponse);

/// Response of `GET /api/v2/transactions/<block_id>`.
#[derive(Clone, Debug, Serialize, Deserialize)]
pub struct TransactionResponse {
    /// The created output's block id
    #[serde(rename = "blockId")]
    pub block_id: String,
    /// The confirmation timestamp
    #[serde(rename = "milestoneIndex")]
    pub milestone_index: Option<u32>,
    /// The output
    pub outputs: Vec<Output>,
    /// The inputs, if they exist
    pub inputs: Vec<Input>,
}

impl_success_response!(TransactionResponse);

/// Response of `GET /api/v2/transactions/ed25519/<address>`.
#[derive(Clone, Debug, Serialize, Deserialize)]
pub struct TransactionsResponse {
    pub transactions: Vec<TransactionResponse>,
}

impl_success_response!(TransactionsResponse);

/// Response of `GET /api/v2/milestone/<index>`.
#[derive(Clone, Debug, Serialize, Deserialize)]
#[serde(transparent)]
pub struct MilestoneResponse {
    pub payload: Payload,
}

impl_success_response!(MilestoneResponse);<|MERGE_RESOLUTION|>--- conflicted
+++ resolved
@@ -16,10 +16,6 @@
 pub struct BlockResponse {
     #[serde(rename = "protocolVersion")]
     pub protocol_version: u8,
-<<<<<<< HEAD
-    #[serde(rename = "parentblockIds")]
-=======
->>>>>>> 287ae3c6
     pub parents: Vec<String>,
     pub payload: Option<Payload>,
     pub nonce: u64,
@@ -32,13 +28,8 @@
 pub struct BlockMetadataResponse {
     #[serde(rename = "blockId")]
     pub block_id: String,
-<<<<<<< HEAD
-    #[serde(rename = "parentblockIds")]
-    pub parent_block_ids: Vec<String>,
-=======
     #[serde(rename = "parentBlockIds")]
     pub parents: Vec<String>,
->>>>>>> 287ae3c6
     #[serde(rename = "isSolid")]
     pub is_solid: Option<bool>,
     #[serde(rename = "referencedByMilestoneIndex", skip_serializing_if = "Option::is_none")]
@@ -65,12 +56,7 @@
     #[serde(rename = "maxResults")]
     pub max_results: usize,
     pub count: usize,
-<<<<<<< HEAD
-    #[serde(rename = "childrenblockIds")]
-    pub children_block_ids: Vec<Expansion>,
-=======
     pub children: Vec<Expansion>,
->>>>>>> 287ae3c6
 }
 
 impl_success_response!(BlockChildrenResponse);
