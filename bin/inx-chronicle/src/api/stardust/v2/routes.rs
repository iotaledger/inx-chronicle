--- conflicted
+++ resolved
@@ -13,16 +13,10 @@
         bson::{BsonExt, DocExt, U64},
         MongoDb,
     },
-    stardust::output::OutputId,
+    stardust::{output::OutputId, payload::transaction::TransactionId, MessageId},
 };
 use futures::TryStreamExt;
-<<<<<<< HEAD
-use mongodb::{
-    bson::{doc, from_document},
-    options::FindOptions,
-};
-=======
->>>>>>> 46cc56c3
+use mongodb::bson::from_document;
 
 use super::responses::*;
 use crate::api::{
@@ -59,7 +53,10 @@
 }
 
 async fn message(database: Extension<MongoDb>, Path(message_id): Path<String>) -> ApiResult<MessageResponse> {
-    let mut rec = database.get_message(&message_id).await?.ok_or(ApiError::NoResults)?;
+    let mut rec = database
+        .get_message(&MessageId::from_str(&message_id)?)
+        .await?
+        .ok_or(ApiError::NoResults)?;
     let mut message = rec.take_document("message")?;
     Ok(MessageResponse {
         protocol_version: message.get_as_u8("protocol_version")?,
@@ -74,7 +71,10 @@
 }
 
 async fn message_raw(database: Extension<MongoDb>, Path(message_id): Path<String>) -> ApiResult<Vec<u8>> {
-    let mut rec = database.get_message(&message_id).await?.ok_or(ApiError::NoResults)?;
+    let mut rec = database
+        .get_message(&MessageId::from_str(&message_id)?)
+        .await?
+        .ok_or(ApiError::NoResults)?;
     let mut message = rec.take_document("message")?;
     Ok(message.take_bytes("raw")?)
 }
@@ -83,7 +83,10 @@
     database: Extension<MongoDb>,
     Path(message_id): Path<String>,
 ) -> ApiResult<MessageMetadataResponse> {
-    let mut rec = database.get_message(&message_id).await?.ok_or(ApiError::NoResults)?;
+    let mut rec = database
+        .get_message(&MessageId::from_str(&message_id)?)
+        .await?
+        .ok_or(ApiError::NoResults)?;
     let mut message = rec.take_document("message")?;
     let metadata = rec.take_document("metadata").ok();
 
@@ -134,7 +137,7 @@
     Expanded { expanded }: Expanded,
 ) -> ApiResult<MessageChildrenResponse> {
     let messages = database
-        .get_message_children(&message_id, page_size, page)
+        .get_message_children(&MessageId::from_str(&message_id)?, page_size, page)
         .await?
         .try_collect::<Vec<_>>()
         .await?;
@@ -165,7 +168,7 @@
 }
 
 async fn output(database: Extension<MongoDb>, Path(output_id): Path<String>) -> ApiResult<OutputResponse> {
-    let output_id = OutputId::from_str(&output_id).map_err(ApiError::bad_parse)?;
+    let output_id = OutputId::from_str(&output_id)?;
     output_by_transaction_id(
         database,
         Path((output_id.transaction_id().to_string(), output_id.index())),
@@ -177,6 +180,7 @@
     database: Extension<MongoDb>,
     Path((transaction_id, idx)): Path<(String, u16)>,
 ) -> ApiResult<OutputResponse> {
+    let transaction_id = TransactionId::from_str(&transaction_id)?;
     let mut output = database
         .get_outputs_by_transaction_id(&transaction_id, idx)
         .await?
@@ -202,17 +206,11 @@
     database: Extension<MongoDb>,
     Path(message_id): Path<String>,
 ) -> ApiResult<TransactionResponse> {
-<<<<<<< HEAD
-    let mut rec = database
-        .doc_collection::<MessageRecord>()
-        .find_one(doc! {"message_id": &message_id}, None)
+    let mut rec = database
+        .get_message(&MessageId::from_str(&message_id)?)
         .await?
         .ok_or(ApiError::NoResults)?;
     let mut essence = rec.take_document("message.payload.data.essence.data")?;
-=======
-    let mut rec = database.get_message(&message_id).await?.ok_or(ApiError::NoResults)?;
-    let mut essence = rec.take_path("message.payload.data.essence.data")?.to_document()?;
->>>>>>> 46cc56c3
 
     Ok(TransactionResponse {
         message_id,
