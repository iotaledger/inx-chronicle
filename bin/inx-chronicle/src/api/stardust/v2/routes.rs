--- conflicted
+++ resolved
@@ -9,19 +9,10 @@
     Router,
 };
 use chronicle::{
-<<<<<<< HEAD
-    bson::{BsonExt, DocExt, U64},
-    db::MongoDb,
-=======
     db::{
         bson::{BsonExt, DocExt, U64},
-        model::{
-            inclusion_state::LedgerInclusionState,
-            stardust::{message::MessageRecord, milestone::MilestoneRecord},
-        },
         MongoDb,
     },
->>>>>>> 1adb4fea
     stardust::output::OutputId,
 };
 use futures::TryStreamExt;
