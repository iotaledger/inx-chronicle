--- conflicted
+++ resolved
@@ -9,25 +9,15 @@
         MongoDb,
     },
     types::stardust::block::{
-<<<<<<< HEAD
-        AliasOutput, BasicOutput, FoundryOutput, MilestonePayload, NftOutput, TaggedDataPayload, TransactionPayload,
-=======
         AliasOutput, BasicOutput, FoundryOutput, NftOutput, TaggedDataPayload, TransactionPayload,
->>>>>>> 755f9d2e
     },
 };
 
 use super::{
-<<<<<<< HEAD
     extractors::{LedgerIndex, MilestoneRange, RichlistQuery},
     responses::{
         AddressAnalyticsResponse, BlockAnalyticsResponse, OutputAnalyticsResponse, RichlistAnalyticsResponse,
         StorageDepositAnalyticsResponse,
-=======
-    extractors::{LedgerIndex, MilestoneRange},
-    responses::{
-        AddressAnalyticsResponse, BlockAnalyticsResponse, OutputAnalyticsResponse, StorageDepositAnalyticsResponse,
->>>>>>> 755f9d2e
     },
 };
 use crate::api::{ApiError, ApiResult};
@@ -45,21 +35,13 @@
             "/activity",
             Router::new()
                 .route("/addresses", get(address_analytics))
-<<<<<<< HEAD
                 .route("/richlist", get(richlist_analytics))
-=======
->>>>>>> 755f9d2e
                 .nest(
                     "/blocks",
                     Router::new()
                         .route("/", get(block_analytics::<()>))
                         .route("/transaction", get(block_analytics::<TransactionPayload>))
-<<<<<<< HEAD
-                        .route("/milestone", get(block_analytics::<MilestonePayload>))
-                        .route("/tagged_data", get(block_analytics::<TaggedDataPayload>)),
-=======
                         .route("/tagged-data", get(block_analytics::<TaggedDataPayload>)),
->>>>>>> 755f9d2e
                 )
                 .nest(
                     "/outputs",
@@ -83,7 +65,6 @@
         total_active_addresses: res.total_active_addresses.to_string(),
         receiving_addresses: res.receiving_addresses.to_string(),
         sending_addresses: res.sending_addresses.to_string(),
-<<<<<<< HEAD
     })
 }
 
@@ -110,78 +91,6 @@
     })
 }
 
-async fn unspent_output_analytics<O: OutputKind>(
-    database: Extension<MongoDb>,
-    LedgerIndex { ledger_index }: LedgerIndex,
-) -> ApiResult<OutputAnalyticsResponse> {
-    let res = database
-        .get_unspent_output_analytics::<O>(ledger_index)
-        .await?
-        .ok_or(ApiError::NoResults)?;
-=======
-    })
-}
-
-async fn block_analytics<B: PayloadKind>(
-    database: Extension<MongoDb>,
-    MilestoneRange { start_index, end_index }: MilestoneRange,
-) -> ApiResult<BlockAnalyticsResponse> {
-    let res = database.get_block_analytics::<B>(start_index, end_index).await?;
-
-    Ok(BlockAnalyticsResponse {
-        count: res.count.to_string(),
-    })
-}
-
-async fn output_analytics<O: OutputKind>(
-    database: Extension<MongoDb>,
-    MilestoneRange { start_index, end_index }: MilestoneRange,
-) -> ApiResult<OutputAnalyticsResponse> {
-    let res = database.get_output_analytics::<O>(start_index, end_index).await?;
->>>>>>> 755f9d2e
-
-    Ok(OutputAnalyticsResponse {
-        count: res.count.to_string(),
-        total_value: res.total_value,
-    })
-}
-
-<<<<<<< HEAD
-async fn storage_deposit_analytics(
-    database: Extension<MongoDb>,
-    LedgerIndex { ledger_index }: LedgerIndex,
-) -> ApiResult<StorageDepositAnalyticsResponse> {
-    let res = database
-        .get_storage_deposit_analytics(ledger_index)
-        .await?
-        .ok_or(ApiError::NoResults)?;
-
-    Ok(StorageDepositAnalyticsResponse {
-        output_count: res.output_count.to_string(),
-        storage_deposit_return_count: res.storage_deposit_return_count.to_string(),
-        storage_deposit_return_total_value: res.storage_deposit_return_total_value,
-        total_key_bytes: res.total_key_bytes,
-        total_data_bytes: res.total_data_bytes,
-        total_byte_cost: res.total_byte_cost,
-        ledger_index: res.ledger_index.0,
-        rent_structure: RentStructureResponse {
-            v_byte_cost: res.rent_structure.v_byte_cost,
-            v_byte_factor_key: res.rent_structure.v_byte_factor_key,
-            v_byte_factor_data: res.rent_structure.v_byte_factor_data,
-        },
-    })
-}
-
-async fn richlist_analytics(
-    database: Extension<MongoDb>,
-    RichlistQuery { top }: RichlistQuery,
-) -> ApiResult<RichlistAnalyticsResponse> {
-    let res = database.get_richlist_analytics(top).await?;
-
-    Ok(RichlistAnalyticsResponse {
-        distribution: res.distribution.into_iter().map(Into::into).collect(),
-        top: res.top.into_iter().map(Into::into).collect(),
-=======
 async fn unspent_output_analytics<O: OutputKind>(
     database: Extension<MongoDb>,
     LedgerIndex { ledger_index }: LedgerIndex,
@@ -219,6 +128,17 @@
             v_byte_factor_key: res.rent_structure.v_byte_factor_key,
             v_byte_factor_data: res.rent_structure.v_byte_factor_data,
         },
->>>>>>> 755f9d2e
+    })
+}
+
+async fn richlist_analytics(
+    database: Extension<MongoDb>,
+    RichlistQuery { top }: RichlistQuery,
+) -> ApiResult<RichlistAnalyticsResponse> {
+    let res = database.get_richlist_analytics(top).await?;
+
+    Ok(RichlistAnalyticsResponse {
+        distribution: res.distribution.into_iter().map(Into::into).collect(),
+        top: res.top.into_iter().map(Into::into).collect(),
     })
 }