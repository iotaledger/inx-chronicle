// Copyright 2022 IOTA Stiftung
// SPDX-License-Identifier: Apache-2.0

use axum::{routing::get, Extension, Router};
use bee_api_types_stardust::responses::RentStructureResponse;
use chronicle::{
    db::{
        collections::{OutputKind, PayloadKind},
        MongoDb,
    },
    types::stardust::block::{
        AliasOutput, BasicOutput, FoundryOutput, MilestonePayload, NftOutput, TaggedDataPayload, TransactionPayload,
    },
};

use super::{
<<<<<<< HEAD
    extractors::RichlistQuery,
    responses::{
        AddressAnalyticsResponse, BlockAnalyticsResponse, OutputAnalyticsResponse, RichlistAnalyticsResponse,
        StorageDepositAnalyticsResponse,
=======
    extractors::{LedgerIndex, MilestoneRange},
    responses::{
        AddressAnalyticsResponse, BlockAnalyticsResponse, OutputAnalyticsResponse, StorageDepositAnalyticsResponse,
>>>>>>> 81569402
    },
};
use crate::api::{ApiError, ApiResult};

pub fn routes() -> Router {
    Router::new()
<<<<<<< HEAD
        .route("/addresses", get(address_analytics))
        .route("/storage-deposit", get(storage_deposit_analytics))
        .route("/richlist", get(richlist_analytics))
=======
>>>>>>> 81569402
        .nest(
            "/ledger",
            Router::new()
                .route("/storage-deposit", get(storage_deposit_analytics))
                .route("/native-tokens", get(unspent_output_analytics::<FoundryOutput>))
                .route("/nfts", get(unspent_output_analytics::<NftOutput>)),
        )
        .nest(
            "/activity",
            Router::new()
                .route("/addresses", get(address_analytics))
                .nest(
                    "/blocks",
                    Router::new()
                        .route("/", get(block_analytics::<()>))
                        .route("/transaction", get(block_analytics::<TransactionPayload>))
                        .route("/milestone", get(block_analytics::<MilestonePayload>))
                        .route("/tagged_data", get(block_analytics::<TaggedDataPayload>)),
                )
                .nest(
                    "/outputs",
                    Router::new()
                        .route("/", get(output_analytics::<()>))
                        .route("/basic", get(output_analytics::<BasicOutput>))
                        .route("/alias", get(output_analytics::<AliasOutput>))
                        .route("/nft", get(output_analytics::<NftOutput>))
                        .route("/foundry", get(output_analytics::<FoundryOutput>)),
                ),
        )
}

async fn address_analytics(
    database: Extension<MongoDb>,
    MilestoneRange { start_index, end_index }: MilestoneRange,
) -> ApiResult<AddressAnalyticsResponse> {
<<<<<<< HEAD
    let res = database.get_address_analytics(start_timestamp, end_timestamp).await?;
=======
    let res = database
        .get_address_analytics(start_index, end_index)
        .await?
        .ok_or(ApiError::NoResults)?;
>>>>>>> 81569402

    Ok(AddressAnalyticsResponse {
        total_active_addresses: res.total_active_addresses.to_string(),
        receiving_addresses: res.receiving_addresses.to_string(),
        sending_addresses: res.sending_addresses.to_string(),
    })
}

async fn block_analytics<B: PayloadKind>(
    database: Extension<MongoDb>,
    MilestoneRange { start_index, end_index }: MilestoneRange,
) -> ApiResult<BlockAnalyticsResponse> {
    let res = database.get_block_analytics::<B>(start_index, end_index).await?;

    Ok(BlockAnalyticsResponse {
        count: res.count.to_string(),
    })
}

async fn output_analytics<O: OutputKind>(
    database: Extension<MongoDb>,
    MilestoneRange { start_index, end_index }: MilestoneRange,
) -> ApiResult<OutputAnalyticsResponse> {
    let res = database.get_output_analytics::<O>(start_index, end_index).await?;

    Ok(OutputAnalyticsResponse {
        count: res.count.to_string(),
        total_value: res.total_value,
    })
}

async fn unspent_output_analytics<O: OutputKind>(
    database: Extension<MongoDb>,
    LedgerIndex { ledger_index }: LedgerIndex,
) -> ApiResult<OutputAnalyticsResponse> {
    let res = database
        .get_unspent_output_analytics::<O>(ledger_index)
        .await?
        .ok_or(ApiError::NoResults)?;

    Ok(OutputAnalyticsResponse {
        count: res.count.to_string(),
        total_value: res.total_value,
    })
}

async fn storage_deposit_analytics(
    database: Extension<MongoDb>,
    LedgerIndex { ledger_index }: LedgerIndex,
) -> ApiResult<StorageDepositAnalyticsResponse> {
    let res = database
        .get_storage_deposit_analytics(ledger_index)
        .await?
        .ok_or(ApiError::NoResults)?;

    Ok(StorageDepositAnalyticsResponse {
        output_count: res.output_count.to_string(),
        storage_deposit_return_count: res.storage_deposit_return_count.to_string(),
        storage_deposit_return_total_value: res.storage_deposit_return_total_value,
        total_key_bytes: res.total_key_bytes,
        total_data_bytes: res.total_data_bytes,
        total_byte_cost: res.total_byte_cost,
        ledger_index: res.ledger_index.0,
        rent_structure: RentStructureResponse {
            v_byte_cost: res.rent_structure.v_byte_cost,
            v_byte_factor_key: res.rent_structure.v_byte_factor_key,
            v_byte_factor_data: res.rent_structure.v_byte_factor_data,
        },
    })
}

async fn richlist_analytics(
    database: Extension<MongoDb>,
    RichlistQuery { top }: RichlistQuery,
) -> ApiResult<RichlistAnalyticsResponse> {
    let res = database.get_richlist_analytics(top).await?;

    Ok(RichlistAnalyticsResponse {
        distribution: res.distribution.into_iter().map(Into::into).collect(),
        top: res.top.into_iter().map(Into::into).collect(),
    })
}<|MERGE_RESOLUTION|>--- conflicted
+++ resolved
@@ -14,28 +14,16 @@
 };
 
 use super::{
-<<<<<<< HEAD
-    extractors::RichlistQuery,
+    extractors::{LedgerIndex, MilestoneRange, RichlistQuery},
     responses::{
         AddressAnalyticsResponse, BlockAnalyticsResponse, OutputAnalyticsResponse, RichlistAnalyticsResponse,
         StorageDepositAnalyticsResponse,
-=======
-    extractors::{LedgerIndex, MilestoneRange},
-    responses::{
-        AddressAnalyticsResponse, BlockAnalyticsResponse, OutputAnalyticsResponse, StorageDepositAnalyticsResponse,
->>>>>>> 81569402
     },
 };
 use crate::api::{ApiError, ApiResult};
 
 pub fn routes() -> Router {
     Router::new()
-<<<<<<< HEAD
-        .route("/addresses", get(address_analytics))
-        .route("/storage-deposit", get(storage_deposit_analytics))
-        .route("/richlist", get(richlist_analytics))
-=======
->>>>>>> 81569402
         .nest(
             "/ledger",
             Router::new()
@@ -47,6 +35,7 @@
             "/activity",
             Router::new()
                 .route("/addresses", get(address_analytics))
+                .route("/richlist", get(richlist_analytics))
                 .nest(
                     "/blocks",
                     Router::new()
@@ -71,14 +60,7 @@
     database: Extension<MongoDb>,
     MilestoneRange { start_index, end_index }: MilestoneRange,
 ) -> ApiResult<AddressAnalyticsResponse> {
-<<<<<<< HEAD
-    let res = database.get_address_analytics(start_timestamp, end_timestamp).await?;
-=======
-    let res = database
-        .get_address_analytics(start_index, end_index)
-        .await?
-        .ok_or(ApiError::NoResults)?;
->>>>>>> 81569402
+    let res = database.get_address_analytics(start_index, end_index).await?;
 
     Ok(AddressAnalyticsResponse {
         total_active_addresses: res.total_active_addresses.to_string(),
