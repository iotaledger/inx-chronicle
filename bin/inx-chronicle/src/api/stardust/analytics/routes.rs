--- conflicted
+++ resolved
@@ -17,13 +17,8 @@
 use super::{
     extractors::{LedgerIndex, MilestoneRange, RichestAddressesQuery},
     responses::{
-<<<<<<< HEAD
         AddressAnalyticsResponse, BlockAnalyticsResponse, OutputAnalyticsResponse, OutputDiffAnalyticsResponse,
-        StorageDepositAnalyticsResponse,
-=======
-        AddressAnalyticsResponse, BlockAnalyticsResponse, OutputAnalyticsResponse, RichestAddressesResponse,
-        StorageDepositAnalyticsResponse, TokenDistributionResponse,
->>>>>>> 7fe48960
+        RichestAddressesResponse, StorageDepositAnalyticsResponse, TokenDistributionResponse,
     },
 };
 use crate::api::{ApiError, ApiResult};
@@ -145,7 +140,6 @@
     })
 }
 
-<<<<<<< HEAD
 async fn nft_output_analytics(
     database: Extension<MongoDb>,
     MilestoneRange { start_index, end_index }: MilestoneRange,
@@ -169,7 +163,9 @@
         created_count: res.created_count.to_string(),
         transferred_count: res.transferred_count.to_string(),
         burned_count: res.burned_count.to_string(),
-=======
+    })
+}
+
 async fn richest_addresses(
     database: Extension<MongoDb>,
     RichestAddressesQuery { top, ledger_index }: RichestAddressesQuery,
@@ -197,6 +193,5 @@
     Ok(TokenDistributionResponse {
         distribution: res.distribution.into_iter().map(Into::into).collect(),
         ledger_index: res.ledger_index.0,
->>>>>>> 7fe48960
     })
 }