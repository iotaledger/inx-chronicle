// Copyright 2022 IOTA Stiftung
// SPDX-License-Identifier: Apache-2.0

<<<<<<< HEAD
use std::ops::Range;

use bee_block_stardust::address::dto::AddressDto;
use chronicle::{
    db::collections::{AddressStat, DistributionStat},
    types::tangle::RentStructure,
};
=======
use bee_api_types_stardust::responses::RentStructureResponse;
>>>>>>> 81569402
use serde::{Deserialize, Serialize};

use crate::api::responses::impl_success_response;

/// Response of `GET /api/analytics/addresses[?start_timestamp=<i64>&end_timestamp=<i64>]`.
#[derive(Clone, Debug, Serialize, Deserialize)]
#[serde(rename_all = "camelCase")]
pub struct AddressAnalyticsResponse {
    pub total_active_addresses: String,
    pub receiving_addresses: String,
    pub sending_addresses: String,
}

impl_success_response!(AddressAnalyticsResponse);

/// Response of `GET /api/analytics/transactions[?start_timestamp=<i64>&end_timestamp=<i64>]`.
#[derive(Clone, Debug, Serialize, Deserialize)]
#[serde(rename_all = "camelCase")]
pub struct OutputAnalyticsResponse {
    pub count: String,
    pub total_value: String,
}

impl_success_response!(OutputAnalyticsResponse);

/// Response of `GET /api/analytics/transactions[?start_timestamp=<i64>&end_timestamp=<i64>]`.
#[derive(Clone, Debug, Serialize, Deserialize)]
#[serde(rename_all = "camelCase")]
pub struct BlockAnalyticsResponse {
    pub count: String,
}

impl_success_response!(BlockAnalyticsResponse);

#[derive(Clone, Debug, Serialize, Deserialize)]
#[serde(rename_all = "camelCase")]
pub struct StorageDepositAnalyticsResponse {
    pub output_count: String,
    pub storage_deposit_return_count: String,
    pub storage_deposit_return_total_value: String,
    pub total_key_bytes: String,
    pub total_data_bytes: String,
    pub total_byte_cost: String,
    pub ledger_index: u32,
    pub rent_structure: RentStructureResponse,
}

<<<<<<< HEAD
impl_success_response!(StorageDepositAnalyticsResponse);

#[derive(Copy, Clone, Debug, Serialize, Deserialize)]
#[serde(rename_all = "camelCase")]
pub struct RentStructureDto {
    pub v_byte_cost: u32,
    pub v_byte_factor_data: u8,
    pub v_byte_factor_key: u8,
}

impl From<RentStructure> for RentStructureDto {
    fn from(s: RentStructure) -> Self {
        Self {
            v_byte_cost: s.v_byte_cost,
            v_byte_factor_data: s.v_byte_factor_data,
            v_byte_factor_key: s.v_byte_factor_key,
        }
    }
}

/// Response of `GET /api/analytics/richlist[?top=<usize>]`.
#[derive(Clone, Debug, Serialize, Deserialize)]
#[serde(rename_all = "camelCase")]
pub struct RichlistAnalyticsResponse {
    pub distribution: Vec<DistributionStatDto>,
    pub top: Vec<AddressStatDto>,
}

impl_success_response!(RichlistAnalyticsResponse);

#[derive(Clone, Debug, Serialize, Deserialize)]
pub struct AddressStatDto {
    pub address: AddressDto,
    pub balance: f64,
}

impl From<AddressStat> for AddressStatDto {
    fn from(s: AddressStat) -> Self {
        Self {
            address: AddressDto::from(&bee_block_stardust::address::Address::from(s.address)),
            balance: s.balance,
        }
    }
}

#[derive(Clone, Debug, Serialize, Deserialize)]
#[serde(rename_all = "camelCase")]
pub struct DistributionStatDto {
    pub range: Range<u64>,
    pub address_count: u64,
    pub total_balance: f64,
}

impl From<DistributionStat> for DistributionStatDto {
    fn from(s: DistributionStat) -> Self {
        Self {
            range: 10_u64.pow(s.index)..10_u64.pow(s.index + 1),
            address_count: s.address_count,
            total_balance: s.total_balance,
        }
    }
}
=======
impl_success_response!(StorageDepositAnalyticsResponse);
>>>>>>> 81569402
<|MERGE_RESOLUTION|>--- conflicted
+++ resolved
@@ -1,17 +1,11 @@
 // Copyright 2022 IOTA Stiftung
 // SPDX-License-Identifier: Apache-2.0
 
-<<<<<<< HEAD
 use std::ops::Range;
 
+use bee_api_types_stardust::responses::RentStructureResponse;
 use bee_block_stardust::address::dto::AddressDto;
-use chronicle::{
-    db::collections::{AddressStat, DistributionStat},
-    types::tangle::RentStructure,
-};
-=======
-use bee_api_types_stardust::responses::RentStructureResponse;
->>>>>>> 81569402
+use chronicle::db::collections::{AddressStat, DistributionStat};
 use serde::{Deserialize, Serialize};
 
 use crate::api::responses::impl_success_response;
@@ -59,27 +53,7 @@
     pub rent_structure: RentStructureResponse,
 }
 
-<<<<<<< HEAD
 impl_success_response!(StorageDepositAnalyticsResponse);
-
-#[derive(Copy, Clone, Debug, Serialize, Deserialize)]
-#[serde(rename_all = "camelCase")]
-pub struct RentStructureDto {
-    pub v_byte_cost: u32,
-    pub v_byte_factor_data: u8,
-    pub v_byte_factor_key: u8,
-}
-
-impl From<RentStructure> for RentStructureDto {
-    fn from(s: RentStructure) -> Self {
-        Self {
-            v_byte_cost: s.v_byte_cost,
-            v_byte_factor_data: s.v_byte_factor_data,
-            v_byte_factor_key: s.v_byte_factor_key,
-        }
-    }
-}
-
 /// Response of `GET /api/analytics/richlist[?top=<usize>]`.
 #[derive(Clone, Debug, Serialize, Deserialize)]
 #[serde(rename_all = "camelCase")]
@@ -121,7 +95,4 @@
             total_balance: s.total_balance,
         }
     }
-}
-=======
-impl_success_response!(StorageDepositAnalyticsResponse);
->>>>>>> 81569402
+}