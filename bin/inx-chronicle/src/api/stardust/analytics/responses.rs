--- conflicted
+++ resolved
@@ -1,14 +1,13 @@
 // Copyright 2022 IOTA Stiftung
 // SPDX-License-Identifier: Apache-2.0
 
-<<<<<<< HEAD
 use std::ops::Range;
 
 use bee_block_stardust::address::dto::AddressDto;
-use chronicle::db::collections::{AddressStat, DistributionStat};
-=======
-use chronicle::types::tangle::RentStructure;
->>>>>>> 0af26049
+use chronicle::{
+    db::collections::{AddressStat, DistributionStat},
+    types::tangle::RentStructure,
+};
 use serde::{Deserialize, Serialize};
 
 use crate::api::responses::impl_success_response;
@@ -66,8 +65,15 @@
     pub v_byte_factor_key: u8,
 }
 
-<<<<<<< HEAD
-impl_success_response!(OutputsAnalyticsResponse);
+impl From<RentStructure> for RentStructureDto {
+    fn from(s: RentStructure) -> Self {
+        Self {
+            v_byte_cost: s.v_byte_cost,
+            v_byte_factor_data: s.v_byte_factor_data,
+            v_byte_factor_key: s.v_byte_factor_key,
+        }
+    }
+}
 
 /// Response of `GET /api/analytics/richlist[?top=<usize>]`.
 #[derive(Clone, Debug, Serialize, Deserialize)]
@@ -108,14 +114,6 @@
             range: 10_u64.pow(s.index)..10_u64.pow(s.index + 1),
             address_count: s.address_count,
             total_balance: s.total_balance,
-=======
-impl From<RentStructure> for RentStructureDto {
-    fn from(s: RentStructure) -> Self {
-        Self {
-            v_byte_cost: s.v_byte_cost,
-            v_byte_factor_data: s.v_byte_factor_data,
-            v_byte_factor_key: s.v_byte_factor_key,
->>>>>>> 0af26049
         }
     }
 }