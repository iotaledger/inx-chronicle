// Copyright 2022 IOTA Stiftung
// SPDX-License-Identifier: Apache-2.0

use std::str::ParseBoolError;

use axum::{extract::rejection::QueryRejection, response::IntoResponse};
use chronicle::types::ledger::UnexpectedLedgerInclusionState;
use hyper::{header::InvalidHeaderValue, StatusCode};
use mongodb::bson::document::ValueAccessError;
use serde::Serialize;
use thiserror::Error;

#[derive(Error, Debug)]
#[allow(missing_docs)]
pub enum InternalApiError {
    #[error(transparent)]
    BsonDeserialize(#[from] mongodb::bson::de::Error),
    #[error(transparent)]
    Config(#[from] ConfigError),
    #[error(transparent)]
    Hyper(#[from] hyper::Error),
    #[error(transparent)]
    MongoDb(#[from] mongodb::error::Error),
    #[cfg(feature = "stardust")]
    #[error(transparent)]
    BeeBlockStardust(#[from] bee_block_stardust::Error),
    #[error(transparent)]
    UnexpectedLedgerInclusionState(#[from] UnexpectedLedgerInclusionState),
    #[error(transparent)]
    UrlEncoding(#[from] serde_urlencoded::de::Error),
    #[error(transparent)]
    ValueAccess(#[from] ValueAccessError),
}

#[derive(Error, Debug)]
#[allow(missing_docs)]
pub enum ApiError {
    #[error(transparent)]
    BadParse(#[from] ParseError),
    #[error("Invalid time range")]
    BadTimeRange,
    #[error("Provided index is too large (Max 64 bytes)")]
    IndexTooLarge,
    #[error("Internal server error")]
    Internal(InternalApiError),
    #[error("Invalid hexidecimal encoding")]
    InvalidHex,
    #[error("No results returned")]
    NoResults,
    #[error("No endpoint found")]
    NotFound,
    #[error(transparent)]
    QueryError(#[from] QueryRejection),
    #[error("Provided tag is too large (Max 64 bytes)")]
    TagTooLarge,
}

impl ApiError {
    /// Gets the HTTP status code associated with this error.
    pub fn status(&self) -> StatusCode {
        match self {
            ApiError::NoResults | ApiError::NotFound => StatusCode::NOT_FOUND,
            ApiError::IndexTooLarge
            | ApiError::TagTooLarge
            | ApiError::InvalidHex
            | ApiError::BadTimeRange
            | ApiError::BadParse(_)
            | ApiError::QueryError(_) => StatusCode::BAD_REQUEST,
            ApiError::Internal(_) => StatusCode::INTERNAL_SERVER_ERROR,
        }
    }

    /// Gets the u16 status code representation associated with this error.
    pub fn code(&self) -> u16 {
        self.status().as_u16()
    }

    /// Creates a new ApiError from a bad parse.
    pub fn bad_parse(err: impl Into<ParseError>) -> Self {
        ApiError::BadParse(err.into())
    }
}

impl<T: Into<InternalApiError>> From<T> for ApiError {
    fn from(err: T) -> Self {
        ApiError::Internal(err.into())
    }
}

impl IntoResponse for ApiError {
    fn into_response(self) -> axum::response::Response {
        ErrorBody::from(self).into_response()
    }
}

#[derive(Error, Debug)]
pub enum ParseError {
    #[error(transparent)]
    Bool(#[from] ParseBoolError),
    #[cfg(feature = "stardust")]
    #[error(transparent)]
<<<<<<< HEAD
    BeeBlockStardust(#[from] bee_block_stardust::Error),
=======
    StorageType(#[from] chronicle::types::error::ParseError),
>>>>>>> 46f5bcb8
    #[error(transparent)]
    TimeRange(#[from] time::error::ComponentRange),
}

#[derive(Error, Debug)]
pub enum ConfigError {
    #[error(transparent)]
    InvalidHeader(#[from] InvalidHeaderValue),
}
#[derive(Clone, Debug, Serialize)]
pub struct ErrorBody {
    #[serde(skip_serializing)]
    status: StatusCode,
    code: u16,
    block: String,
}

impl IntoResponse for ErrorBody {
    fn into_response(self) -> axum::response::Response {
        match serde_json::to_string(&self) {
            // Unwrap: Cannot fail as the only failure point is the header (which is valid).
            Ok(json) => axum::response::Response::builder()
                .status(self.status)
                .header(hyper::header::CONTENT_TYPE, "application/json")
                .body(axum::body::boxed(axum::body::Full::from(json)))
                .unwrap(),
            Err(e) => {
                log::error!("Unable to serialize error body: {}", e);
                Result::<(), _>::Err(format!("Unable to serialize error body: {}", e)).into_response()
            }
        }
    }
}

impl From<ApiError> for ErrorBody {
    fn from(err: ApiError) -> Self {
        Self {
            status: err.status(),
            code: err.code(),
            block: err.to_string(),
        }
    }
}<|MERGE_RESOLUTION|>--- conflicted
+++ resolved
@@ -99,11 +99,8 @@
     Bool(#[from] ParseBoolError),
     #[cfg(feature = "stardust")]
     #[error(transparent)]
-<<<<<<< HEAD
     BeeBlockStardust(#[from] bee_block_stardust::Error),
-=======
     StorageType(#[from] chronicle::types::error::ParseError),
->>>>>>> 46f5bcb8
     #[error(transparent)]
     TimeRange(#[from] time::error::ComponentRange),
 }
