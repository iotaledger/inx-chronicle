--- conflicted
+++ resolved
@@ -3,14 +3,7 @@
 
 use std::{num::ParseIntError, str::ParseBoolError};
 
-<<<<<<< HEAD
-use axum::{
-    extract::rejection::{ExtensionRejection, QueryRejection, TypedHeaderRejection},
-    response::IntoResponse,
-};
-=======
 use axum::{extract::rejection::QueryRejection, response::IntoResponse};
->>>>>>> f5606cbd
 use hyper::{header::InvalidHeaderValue, StatusCode};
 use mongodb::bson::document::ValueAccessError;
 use serde::Serialize;
@@ -19,27 +12,18 @@
 #[derive(Error, Debug)]
 #[allow(missing_docs)]
 pub enum InternalApiError {
-    #[cfg(feature = "stardust")]
-    #[error(transparent)]
-    BeeStardust(#[from] bee_block_stardust::Error),
     #[error(transparent)]
     BsonDeserialize(#[from] mongodb::bson::de::Error),
     #[error(transparent)]
     Config(#[from] ConfigError),
     #[error(transparent)]
-    ExtensionRejection(#[from] ExtensionRejection),
-    #[error(transparent)]
     Hyper(#[from] hyper::Error),
     #[error(transparent)]
-    Jwt(#[from] jsonwebtoken::errors::Error),
+    MongoDb(#[from] mongodb::error::Error),
+    #[cfg(feature = "stardust")]
     #[error(transparent)]
-    MongoDb(#[from] mongodb::error::Error),
+    BeeStardust(#[from] bee_block_stardust::Error),
     #[error(transparent)]
-<<<<<<< HEAD
-    PasswordHash(#[from] argon2::Error),
-    #[error(transparent)]
-=======
->>>>>>> f5606cbd
     UrlEncoding(#[from] serde_urlencoded::de::Error),
     #[error(transparent)]
     ValueAccess(#[from] ValueAccessError),
@@ -52,14 +36,8 @@
     BadParse(#[from] ParseError),
     #[error("Invalid time range")]
     BadTimeRange,
-    #[error("Invalid password provided")]
-    IncorrectPassword,
     #[error("Internal server error")]
     Internal(InternalApiError),
-    #[error(transparent)]
-    InvalidJwt(jsonwebtoken::errors::Error),
-    #[error(transparent)]
-    InvalidAuthHeader(#[from] TypedHeaderRejection),
     #[error("No results returned")]
     NoResults,
     #[error("No endpoint found")]
@@ -73,12 +51,8 @@
     pub fn status(&self) -> StatusCode {
         match self {
             ApiError::NoResults | ApiError::NotFound => StatusCode::NOT_FOUND,
-            ApiError::BadTimeRange
-            | ApiError::BadParse(_)
-            | ApiError::InvalidAuthHeader(_)
-            | ApiError::QueryError(_) => StatusCode::BAD_REQUEST,
+            ApiError::BadTimeRange | ApiError::BadParse(_) | ApiError::QueryError(_) => StatusCode::BAD_REQUEST,
             ApiError::Internal(_) => StatusCode::INTERNAL_SERVER_ERROR,
-            ApiError::IncorrectPassword | ApiError::InvalidJwt(_) => StatusCode::UNAUTHORIZED,
         }
     }
 
@@ -125,12 +99,6 @@
 pub enum ConfigError {
     #[error(transparent)]
     InvalidHeader(#[from] InvalidHeaderValue),
-    #[error(transparent)]
-    InvalidHex(#[from] hex::FromHexError),
-    #[error("Invalid regex in config: {0}")]
-    InvalidRegex(#[from] regex::Error),
-    #[error(transparent)]
-    TimeConversion(#[from] time::error::ConversionRange),
 }
 #[derive(Clone, Debug, Serialize)]
 pub struct ErrorBody {
