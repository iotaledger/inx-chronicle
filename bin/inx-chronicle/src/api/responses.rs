--- conflicted
+++ resolved
@@ -16,19 +16,6 @@
 }
 
 pub(crate) use impl_success_response;
-use serde_json::Value;
-
-<<<<<<< HEAD
-/// Response of `GET /api/info`.
-#[derive(Clone, Debug, Serialize, Deserialize)]
-#[serde(rename_all = "camelCase")]
-pub struct InfoResponse {
-    pub name: String,
-    pub version: String,
-    pub is_healthy: bool,
-}
-
-impl_success_response!(InfoResponse);
 
 /// Response of `GET /api/routes`.
 #[derive(Clone, Debug, Serialize, Deserialize)]
@@ -38,47 +25,6 @@
 }
 
 impl_success_response!(RoutesResponse);
-
-/// An aggregation type that represents the ranges of completed milestones and gaps.
-#[derive(Debug, Clone, Default, Serialize, Deserialize)]
-pub struct SyncDataDto(pub SyncData);
-
-impl_success_response!(SyncDataDto);
-
-#[derive(Clone, Debug, Serialize, Deserialize)]
-#[serde(rename_all = "camelCase")]
-pub struct Record {
-    pub id: String,
-    pub inclusion_state: Option<LedgerInclusionState>,
-    pub milestone_index: Option<MilestoneIndex>,
-}
-
-#[derive(Clone, Debug, Serialize, Deserialize)]
-#[serde(rename_all = "camelCase")]
-pub struct Transfer {
-    pub transaction_id: String,
-    pub output_index: u16,
-    pub is_spending: bool,
-    pub inclusion_state: Option<LedgerInclusionState>,
-    pub block_id: String,
-    pub amount: u64,
-}
-
-=======
->>>>>>> 807d8143
-#[derive(Clone, Debug, Serialize, Deserialize)]
-#[serde(rename_all = "camelCase")]
-pub struct MaybeSpentOutput {
-    pub output: Value,
-    pub spending_block_id: Option<String>,
-}
-
-#[derive(Clone, Debug, Serialize, Deserialize)]
-#[serde(rename_all = "camelCase")]
-pub struct Unlock {
-    pub block_id: String,
-    pub block: Value,
-}
 
 /// An aggregation type that represents the ranges of completed milestones and gaps.
 #[cfg(feature = "stardust")]
