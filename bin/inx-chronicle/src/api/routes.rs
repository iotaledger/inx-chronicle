--- conflicted
+++ resolved
@@ -13,7 +13,7 @@
 use serde::Deserialize;
 use time::{Duration, OffsetDateTime};
 
-use super::{auth::Auth, config::ApiData, error::ApiError};
+use super::{auth::Auth, config::ApiData, error::ApiError, responses::RoutesResponse};
 
 // Similar to Hornet, we enforce that the latest known milestone is newer than 5 minutes. This should give Chronicle
 // sufficient time to catch up with the node that it is connected too. The current milestone interval is 5 seconds.
@@ -21,14 +21,7 @@
 
 pub fn routes() -> Router {
     #[allow(unused_mut)]
-<<<<<<< HEAD
-    let mut router = Router::new()
-        .route("/info", get(info))
-        .route("/health", get(health))
-        .route("/routes", get(list_routes));
-=======
     let mut router = Router::new();
->>>>>>> 807d8143
 
     #[cfg(feature = "stardust")]
     {
@@ -38,6 +31,7 @@
     Router::new()
         .route("/health", get(health))
         .route("/login", post(login))
+        .route("/routes", get(list_routes))
         .nest("/api", router.route_layer(from_extractor::<Auth>()))
         .fallback(not_found.into_service())
 }
@@ -74,7 +68,6 @@
     OffsetDateTime::now_utc() <= timestamp + STALE_MILESTONE_DURATION
 }
 
-<<<<<<< HEAD
 async fn list_routes(Extension(config): Extension<ApiData>) -> RoutesResponse {
     RoutesResponse {
         // TODO: We should look at information from `axum::Router` to do this in a safer way. Also, we need a way to add
@@ -90,12 +83,6 @@
     }
 }
 
-async fn info(Extension(scope): Extension<ScopeView>) -> InfoResponse {
-    InfoResponse {
-        name: "Chronicle".into(),
-        version: std::env!("CARGO_PKG_VERSION").to_string(),
-        is_healthy: is_healthy(&scope).await,
-=======
 pub async fn is_healthy(database: &MongoDb) -> Result<bool, ApiError> {
     #[cfg(feature = "stardust")]
     {
@@ -107,7 +94,6 @@
         if !is_new_enough(newest.milestone_timestamp) {
             return Ok(false);
         }
->>>>>>> 807d8143
     }
 
     Ok(true)
