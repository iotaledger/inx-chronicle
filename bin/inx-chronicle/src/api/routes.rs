--- conflicted
+++ resolved
@@ -9,11 +9,8 @@
     Extension, Json, Router,
 };
 use chronicle::db::MongoDb;
-<<<<<<< HEAD
+use hyper::StatusCode;
 use serde::Deserialize;
-=======
-use hyper::StatusCode;
->>>>>>> 517e53ed
 
 use super::{auth::Auth, config::ApiData, error::ApiError, responses::*, ApiResult};
 
