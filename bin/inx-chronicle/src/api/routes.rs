// Copyright 2022 IOTA Stiftung
// SPDX-License-Identifier: Apache-2.0

<<<<<<< HEAD
use axum::{handler::Handler, routing::get, Extension, Router};
use chronicle::{db::MongoDb, runtime::ScopeView};
=======
use auth_helper::jwt::{Claims, JsonWebToken};
use axum::{
    handler::Handler,
    middleware::from_extractor,
    routing::{get, post},
    Extension, Json, Router,
};
use chronicle::db::MongoDb;
>>>>>>> 402db27b
use hyper::StatusCode;
use serde::Deserialize;

use super::{auth::Auth, config::ApiData, error::ApiError, responses::*, ApiResult};

pub fn routes() -> Router {
    #[allow(unused_mut)]
    let mut router = Router::new().route("/info", get(info)).route("/health", get(health));

    #[cfg(feature = "stardust")]
    {
        router = router.merge(super::stardust::routes())
    }

    Router::new()
        .route("/login", post(login))
        .nest("/api", router.route_layer(from_extractor::<Auth>()))
        .fallback(not_found.into_service())
}

#[derive(Deserialize)]
struct LoginInfo {
    password: String,
}

async fn login(
    Json(LoginInfo { password }): Json<LoginInfo>,
    Extension(config): Extension<ApiData>,
) -> Result<String, ApiError> {
    if auth_helper::password::password_verify(
        password.as_bytes(),
        config.password_salt.as_bytes(),
        &config.password_hash,
    )? {
        let jwt = JsonWebToken::new(
            Claims::new(ApiData::ISSUER, uuid::Uuid::new_v4().to_string(), ApiData::AUDIENCE)?
                .expires_after_duration(config.jwt_expiration)?,
            config.secret_key.as_ref(),
        )?;

        Ok(format!("Bearer {}", jwt))
    } else {
        Err(ApiError::IncorrectPassword)
    }
}

async fn is_healthy(#[allow(unused)] scope: &ScopeView) -> bool {
    #[allow(unused_mut)]
    let mut is_healthy = true;
    #[cfg(feature = "inx")]
    {
        use crate::check_health::CheckHealth;
        is_healthy &= scope
            .is_healthy::<crate::stardust_inx::InxWorker>()
            .await
            .unwrap_or(false);
    }
    is_healthy
}

async fn info(Extension(scope): Extension<ScopeView>) -> InfoResponse {
    InfoResponse {
        name: "Chronicle".into(),
        version: std::env!("CARGO_PKG_VERSION").to_string(),
        is_healthy: is_healthy(&scope).await,
    }
}

pub async fn health(Extension(scope): Extension<ScopeView>) -> StatusCode {
    if is_healthy(&scope).await {
        StatusCode::OK
    } else {
        StatusCode::SERVICE_UNAVAILABLE
    }
}

#[cfg(feature = "api-history")]
pub async fn sync(database: Extension<MongoDb>) -> ApiResult<SyncDataDto> {
    Ok(SyncDataDto(database.get_sync_data(0.into()..=u32::MAX.into()).await?))
}

pub async fn not_found() -> ApiError {
    ApiError::NotFound
}

pub async fn not_implemented() -> ApiError {
    ApiError::NotImplemented
}<|MERGE_RESOLUTION|>--- conflicted
+++ resolved
@@ -1,10 +1,6 @@
 // Copyright 2022 IOTA Stiftung
 // SPDX-License-Identifier: Apache-2.0
 
-<<<<<<< HEAD
-use axum::{handler::Handler, routing::get, Extension, Router};
-use chronicle::{db::MongoDb, runtime::ScopeView};
-=======
 use auth_helper::jwt::{Claims, JsonWebToken};
 use axum::{
     handler::Handler,
@@ -12,8 +8,7 @@
     routing::{get, post},
     Extension, Json, Router,
 };
-use chronicle::db::MongoDb;
->>>>>>> 402db27b
+use chronicle::{db::MongoDb, runtime::ScopeView};
 use hyper::StatusCode;
 use serde::Deserialize;
 
