--- conflicted
+++ resolved
@@ -159,11 +159,7 @@
         metrics::describe_gauge!(METRIC_MILESTONE_INDEX, "the last milestone index");
         metrics::describe_gauge!(METRIC_MILESTONE_TIMESTAMP, "the last milestone timestamp");
 
-<<<<<<< HEAD
-        // cx.add_stream(ledger_update_stream);
-=======
         cx.add_stream(ledger_update_stream);
->>>>>>> e55eb0c9
 
         Ok(inx)
     }
