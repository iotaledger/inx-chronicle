// Copyright 2022 IOTA Stiftung
// SPDX-License-Identifier: Apache-2.0

mod config;
mod error;

use async_trait::async_trait;
use bee_inx::client::Inx;
use chronicle::{
    db::MongoDb,
    runtime::{Actor, ActorContext, HandleEvent},
    types::{
        ledger::{MilestoneIndexTimestamp, OutputWithMetadata},
        tangle::{MilestoneIndex, ProtocolParameters},
    },
};
pub use config::InxConfig;
pub use error::InxError;
use futures::{Stream, StreamExt, TryStreamExt};
use mongodb::ClientSession;
use pin_project::pin_project;
use tracing::{debug, info, instrument, trace, warn};

pub struct InxWorker {
    db: MongoDb,
    config: InxConfig,
}

const METRIC_MILESTONE_INDEX: &str = "milestone_index";
const METRIC_MILESTONE_TIMESTAMP: &str = "milestone_timestamp";
const METRIC_MILESTONE_SYNC_TIME: &str = "milestone_sync_time";

impl InxWorker {
    /// Creates an [`Inx`] client by connecting to the endpoint specified in `inx_config`.
    pub fn new(db: &MongoDb, inx_config: &InxConfig) -> Self {
        Self {
            db: db.clone(),
            config: inx_config.clone(),
        }
    }

    pub async fn connect(inx_config: &InxConfig) -> Result<Inx, InxError> {
        let url = url::Url::parse(&inx_config.connect_url)?;

        if url.scheme() != "http" {
            return Err(InxError::InvalidAddress(inx_config.connect_url.clone()));
        }

        for i in 0..inx_config.connection_retry_count {
            match Inx::connect(inx_config.connect_url.clone()).await {
                Ok(inx_client) => return Ok(inx_client),
                Err(_) => {
                    warn!(
                        "INX connection failed. Retrying in {}s. {} retries remaining.",
                        inx_config.connection_retry_interval.as_secs(),
                        inx_config.connection_retry_count - i
                    );
                    tokio::time::sleep(inx_config.connection_retry_interval).await;
                }
            }
        }
        Err(InxError::ConnectionError)
    }
}

pub struct InxWorkerState {
    inx: Inx,
    unspent_cutoff: MilestoneIndex,
}

#[async_trait]
impl Actor for InxWorker {
    type State = InxWorkerState;
    type Error = InxError;

    #[instrument(skip_all, err, level = "trace")]
    async fn init(&mut self, cx: &mut ActorContext<Self>) -> Result<Self::State, Self::Error> {
        info!("Connecting to INX at bind address `{}`.", &self.config.connect_url);
        let mut inx = Self::connect(&self.config).await?;
        info!("Connected to INX.");

        // Request the node status so we can get the pruning index and latest confirmed milestone
        let node_status = inx.read_node_status().await?;

        debug!(
            "The node has a pruning index of `{}` and a latest confirmed milestone index of `{}`.",
            node_status.tangle_pruning_index, node_status.confirmed_milestone.milestone_info.milestone_index,
        );

        // Check if there is an unfixable gap in our node data.
        let start_index = if let Some(MilestoneIndexTimestamp {
            milestone_index: latest_milestone,
            ..
        }) = self.db.get_newest_milestone().await?
        {
            if node_status.tangle_pruning_index > latest_milestone.0 {
                return Err(InxError::MilestoneGap {
                    start: latest_milestone + 1,
                    end: node_status.tangle_pruning_index.into(),
                });
            }
            latest_milestone + 1
        } else {
            self.config
                .sync_start_milestone
                .max((node_status.tangle_pruning_index + 1).into())
        };

        let protocol_parameters: ProtocolParameters = inx
            .read_protocol_parameters(start_index.0.into())
            .await?
            .inner()?
            .into();

        debug!("Connected to network `{}`.", protocol_parameters.network_name);

        let mut session = self.db.start_transaction(None).await?;

        if let Some(latest) = self.db.get_latest_protocol_parameters().await? {
            if latest.parameters.network_name != protocol_parameters.network_name {
                return Err(InxError::NetworkChanged(
                    latest.parameters.network_name,
                    protocol_parameters.network_name,
                ));
            }
            if latest.parameters != protocol_parameters {
                self.db
                    .insert_protocol_parameters(&mut session, start_index, protocol_parameters)
                    .await?;
            }
        } else {
            info!(
                "Linking database `{}` to network `{}`.",
                self.db.name(),
                protocol_parameters.network_name
            );

            self.db
                .insert_protocol_parameters(&mut session, start_index, protocol_parameters)
                .await?;

            info!("Reading unspent outputs.");
            let mut unspent_output_stream = inx.read_unspent_outputs().await?;

            let mut outputs = Vec::new();
            while let Some(bee_inx::UnspentOutput { output, .. }) = unspent_output_stream.try_next().await? {
                trace!("Received unspent output: {}", output.block_id);
                outputs.push(output.try_into()?);
            }
            info!("Inserting {} unspent outputs.", outputs.len());

            self.db.insert_outputs(&mut session, outputs.iter()).await?;
            self.db.insert_ledger_updates(&mut session, outputs.iter()).await?;
        }

        session.commit_transaction().await?;

<<<<<<< HEAD
        cx.add_stream(LedgerUpdateStream::new(
            inx.listen_to_ledger_updates((start_index.0..).into()).await?,
        ));

        Ok(InxWorkerState {
            inx,
            unspent_cutoff: self
                .db
                .get_latest_unspent_output_metadata()
                .await?
                .map(|o| o.booked.milestone_index)
                .unwrap_or_default(),
        })
=======
        let ledger_update_stream =
            LedgerUpdateStream::new(inx.listen_to_ledger_updates((start_index.0..).into()).await?);

        metrics::describe_histogram!(
            METRIC_MILESTONE_SYNC_TIME,
            metrics::Unit::Seconds,
            "the time it took to sync the last milestone"
        );
        metrics::describe_gauge!(METRIC_MILESTONE_INDEX, "the last milestone index");
        metrics::describe_gauge!(METRIC_MILESTONE_TIMESTAMP, "the last milestone timestamp");

        cx.add_stream(ledger_update_stream);

        Ok(inx)
>>>>>>> e55eb0c9
    }

    fn name(&self) -> std::borrow::Cow<'static, str> {
        "Inx Worker".into()
    }
}

#[derive(Debug)]
pub struct LedgerUpdateRecord {
    milestone_index: MilestoneIndex,
    created: Vec<OutputWithMetadata>,
    consumed: Vec<OutputWithMetadata>,
}

#[pin_project]
pub struct LedgerUpdateStream<S> {
    #[pin]
    inner: S,
    #[pin]
    record: Option<LedgerUpdateRecord>,
}

impl<S> LedgerUpdateStream<S> {
    fn new(inner: S) -> Self {
        Self { inner, record: None }
    }
}

impl<S: Stream<Item = Result<bee_inx::LedgerUpdate, bee_inx::Error>>> Stream for LedgerUpdateStream<S> {
    type Item = Result<LedgerUpdateRecord, InxError>;

    fn poll_next(
        self: std::pin::Pin<&mut Self>,
        cx: &mut std::task::Context<'_>,
    ) -> std::task::Poll<Option<Self::Item>> {
        use std::task::Poll;

        use bee_inx::LedgerUpdate;

        let mut this = self.project();
        Poll::Ready(loop {
            if let Poll::Ready(next) = this.inner.as_mut().poll_next(cx) {
                if let Some(res) = next {
                    match res {
                        Ok(ledger_update) => match ledger_update {
                            LedgerUpdate::Begin(marker) => {
                                // We shouldn't already have a record. If we do, that's bad.
                                if let Some(record) = this.record.as_mut().take() {
                                    break Some(Err(InxError::InvalidLedgerUpdateCount {
                                        received: record.consumed.len() + record.created.len(),
                                        expected: record.consumed.capacity() + record.created.capacity(),
                                    }));
                                } else {
                                    this.record.set(Some(LedgerUpdateRecord {
                                        milestone_index: marker.milestone_index.into(),
                                        created: Vec::with_capacity(marker.created_count),
                                        consumed: Vec::with_capacity(marker.consumed_count),
                                    }));
                                }
                            }
                            LedgerUpdate::Consumed(consumed) => {
                                if let Some(mut record) = this.record.as_mut().as_pin_mut() {
                                    match OutputWithMetadata::try_from(consumed) {
                                        Ok(consumed) => {
                                            record.consumed.push(consumed);
                                        }
                                        Err(e) => {
                                            break Some(Err(e.into()));
                                        }
                                    }
                                } else {
                                    break Some(Err(InxError::InvalidMilestoneState));
                                }
                            }
                            LedgerUpdate::Created(created) => {
                                if let Some(mut record) = this.record.as_mut().as_pin_mut() {
                                    match OutputWithMetadata::try_from(created) {
                                        Ok(created) => {
                                            record.created.push(created);
                                        }
                                        Err(e) => {
                                            break Some(Err(e.into()));
                                        }
                                    }
                                } else {
                                    break Some(Err(InxError::InvalidMilestoneState));
                                }
                            }
                            LedgerUpdate::End(marker) => {
                                if let Some(record) = this.record.as_mut().take() {
                                    if record.created.len() != marker.created_count
                                        || record.consumed.len() != marker.consumed_count
                                    {
                                        break Some(Err(InxError::InvalidLedgerUpdateCount {
                                            received: record.consumed.len() + record.created.len(),
                                            expected: marker.consumed_count + marker.created_count,
                                        }));
                                    }
                                    break Some(Ok(record));
                                } else {
                                    break Some(Err(InxError::InvalidMilestoneState));
                                }
                            }
                        },
                        Err(e) => {
                            break Some(Err(e.into()));
                        }
                    }
                } else {
                    // If we were supposed to be in the middle of a milestone, something went wrong.
                    if let Some(record) = this.record.as_mut().take() {
                        break Some(Err(InxError::InvalidLedgerUpdateCount {
                            received: record.consumed.len() + record.created.len(),
                            expected: record.consumed.capacity() + record.created.capacity(),
                        }));
                    } else {
                        break None;
                    }
                }
            }
        })
    }
}

#[async_trait]
impl HandleEvent<Result<LedgerUpdateRecord, InxError>> for InxWorker {
    #[instrument(
        skip_all,
        fields(milestone_index),
        err,
        level = "debug",
        name = "handle_ledger_update"
    )]
    async fn handle_event(
        &mut self,
        _cx: &mut ActorContext<Self>,
        ledger_update_record: Result<LedgerUpdateRecord, InxError>,
        InxWorkerState { inx, unspent_cutoff }: &mut Self::State,
    ) -> Result<(), Self::Error> {
        trace!("Received sync ledger update event {:#?}", ledger_update_record);

<<<<<<< HEAD
        let ledger_update = ledger_update_record?;
=======
        let start_time = std::time::Instant::now();

        let ledger_update = ledger_update_result?;
>>>>>>> e55eb0c9

        let mut session = self.db.start_transaction(None).await?;

        let outputs = ledger_update.created.iter().chain(ledger_update.consumed.iter());

        if ledger_update.milestone_index > *unspent_cutoff {
            trace!("Batch inserting {}", ledger_update.milestone_index);
            self.db
                .insert_outputs(&mut session, ledger_update.created.iter())
                .await?;
            self.db
                .upsert_outputs(&mut session, ledger_update.consumed.iter())
                .await?;
            self.db.insert_ledger_updates(&mut session, outputs).await?;
        } else {
            trace!("Upserting {}", ledger_update.milestone_index);
            self.db.upsert_outputs(&mut session, outputs.clone()).await?;
            self.db.upsert_ledger_updates(&mut session, outputs).await?;
        }

        self.handle_cone_stream(inx, &mut session, ledger_update.milestone_index)
            .await?;

        session.commit_transaction().await?;

        Ok(())
    }
}

impl InxWorker {
    async fn handle_cone_stream(
        &self,
        inx: &mut Inx,
        session: &mut ClientSession,
        milestone_index: MilestoneIndex,
    ) -> Result<(), InxError> {
        let milestone = inx.read_milestone(milestone_index.0.into()).await?;
        let parameters: ProtocolParameters = inx
            .read_protocol_parameters(milestone_index.0.into())
            .await?
            .inner()?
            .into();

        self.db
            .update_latest_protocol_parameters(session, milestone_index, parameters)
            .await?;

        trace!("Received milestone: `{:?}`", milestone);

        let milestone_index: MilestoneIndex = milestone.milestone_info.milestone_index.into();
        tracing::Span::current().record("milestone_index", milestone_index.0);
        let milestone_timestamp = milestone.milestone_info.milestone_timestamp.into();
        let milestone_id = milestone
            .milestone_info
            .milestone_id
            .ok_or(InxError::MissingMilestoneInfo(milestone_index))?
            .into();
        let payload = Into::into(
            &milestone
                .milestone
                .ok_or(InxError::MissingMilestoneInfo(milestone_index))?,
        );

        let cone_stream = inx.read_milestone_cone(milestone_index.0.into()).await?;

        let blocks_with_metadata = cone_stream
            .map(|res| {
                let bee_inx::BlockWithMetadata { block, metadata } = res?;
                Result::<_, InxError>::Ok((block.clone().inner()?.into(), block.data(), metadata.into()))
            })
            .try_collect::<Vec<_>>()
            .await?;

        self.db
            .insert_blocks_with_metadata(session, blocks_with_metadata)
            .await?;

        self.db
            .insert_milestone(session, milestone_id, milestone_index, milestone_timestamp, payload)
            .await?;

<<<<<<< HEAD
=======
        session.commit_transaction().await?;

        let elapsed = start_time.elapsed();

        metrics::histogram!(METRIC_MILESTONE_SYNC_TIME, elapsed);
        metrics::gauge!(METRIC_MILESTONE_INDEX, milestone_index.0 as f64);
        metrics::gauge!(METRIC_MILESTONE_TIMESTAMP, milestone_timestamp.0 as f64);

>>>>>>> e55eb0c9
        Ok(())
    }
}<|MERGE_RESOLUTION|>--- conflicted
+++ resolved
@@ -155,10 +155,17 @@
 
         session.commit_transaction().await?;
 
-<<<<<<< HEAD
         cx.add_stream(LedgerUpdateStream::new(
             inx.listen_to_ledger_updates((start_index.0..).into()).await?,
         ));
+
+        metrics::describe_histogram!(
+            METRIC_MILESTONE_SYNC_TIME,
+            metrics::Unit::Seconds,
+            "the time it took to sync the last milestone"
+        );
+        metrics::describe_gauge!(METRIC_MILESTONE_INDEX, "the last milestone index");
+        metrics::describe_gauge!(METRIC_MILESTONE_TIMESTAMP, "the last milestone timestamp");
 
         Ok(InxWorkerState {
             inx,
@@ -169,22 +176,6 @@
                 .map(|o| o.booked.milestone_index)
                 .unwrap_or_default(),
         })
-=======
-        let ledger_update_stream =
-            LedgerUpdateStream::new(inx.listen_to_ledger_updates((start_index.0..).into()).await?);
-
-        metrics::describe_histogram!(
-            METRIC_MILESTONE_SYNC_TIME,
-            metrics::Unit::Seconds,
-            "the time it took to sync the last milestone"
-        );
-        metrics::describe_gauge!(METRIC_MILESTONE_INDEX, "the last milestone index");
-        metrics::describe_gauge!(METRIC_MILESTONE_TIMESTAMP, "the last milestone timestamp");
-
-        cx.add_stream(ledger_update_stream);
-
-        Ok(inx)
->>>>>>> e55eb0c9
     }
 
     fn name(&self) -> std::borrow::Cow<'static, str> {
@@ -321,18 +312,14 @@
     async fn handle_event(
         &mut self,
         _cx: &mut ActorContext<Self>,
-        ledger_update_record: Result<LedgerUpdateRecord, InxError>,
+        ledger_update_result: Result<LedgerUpdateRecord, InxError>,
         InxWorkerState { inx, unspent_cutoff }: &mut Self::State,
     ) -> Result<(), Self::Error> {
-        trace!("Received sync ledger update event {:#?}", ledger_update_record);
-
-<<<<<<< HEAD
-        let ledger_update = ledger_update_record?;
-=======
+        trace!("Received ledger update event {:#?}", ledger_update_result);
+
         let start_time = std::time::Instant::now();
 
         let ledger_update = ledger_update_result?;
->>>>>>> e55eb0c9
 
         let mut session = self.db.start_transaction(None).await?;
 
@@ -358,6 +345,10 @@
 
         session.commit_transaction().await?;
 
+        let elapsed = start_time.elapsed();
+
+        metrics::histogram!(METRIC_MILESTONE_SYNC_TIME, elapsed);
+
         Ok(())
     }
 }
@@ -414,17 +405,9 @@
             .insert_milestone(session, milestone_id, milestone_index, milestone_timestamp, payload)
             .await?;
 
-<<<<<<< HEAD
-=======
-        session.commit_transaction().await?;
-
-        let elapsed = start_time.elapsed();
-
-        metrics::histogram!(METRIC_MILESTONE_SYNC_TIME, elapsed);
         metrics::gauge!(METRIC_MILESTONE_INDEX, milestone_index.0 as f64);
         metrics::gauge!(METRIC_MILESTONE_TIMESTAMP, milestone_timestamp.0 as f64);
 
->>>>>>> e55eb0c9
         Ok(())
     }
 }