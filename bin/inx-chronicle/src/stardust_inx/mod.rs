// Copyright 2022 IOTA Stiftung
// SPDX-License-Identifier: Apache-2.0

mod config;
mod error;

use async_trait::async_trait;
use bee_inx::client::Inx;
use chronicle::{
    db::MongoDb,
    runtime::{Actor, ActorContext, HandleEvent},
    types::{ledger::MilestoneIndexTimestamp, tangle::ProtocolParameters},
};
pub use config::InxConfig;
pub use error::InxError;
<<<<<<< HEAD
use futures::{StreamExt, TryStreamExt};
=======
use futures::TryStreamExt;
use tokio::time::Instant;
>>>>>>> d6657e41

pub struct InxWorker {
    db: MongoDb,
    config: InxConfig,
}

impl InxWorker {
    /// Creates an [`Inx`] client by connecting to the endpoint specified in `inx_config`.
    pub fn new(db: &MongoDb, inx_config: &InxConfig) -> Self {
        Self {
            db: db.clone(),
            config: inx_config.clone(),
        }
    }

    pub async fn connect(inx_config: &InxConfig) -> Result<Inx, InxError> {
        let url = url::Url::parse(&inx_config.connect_url)?;

        if url.scheme() != "http" {
            return Err(InxError::InvalidAddress(inx_config.connect_url.clone()));
        }

        for i in 0..inx_config.connection_retry_count {
            match Inx::connect(inx_config.connect_url.clone()).await {
                Ok(inx_client) => return Ok(inx_client),
                Err(_) => {
                    log::warn!(
                        "INX connection failed. Retrying in {}s. {} retries remaining.",
                        inx_config.connection_retry_interval.as_secs(),
                        inx_config.connection_retry_count - i
                    );
                    tokio::time::sleep(inx_config.connection_retry_interval).await;
                }
            }
        }
        Err(InxError::ConnectionError)
    }
}

#[async_trait]
impl Actor for InxWorker {
    type State = Inx;
    type Error = InxError;

    async fn init(&mut self, cx: &mut ActorContext<Self>) -> Result<Self::State, Self::Error> {
        log::info!("Connecting to INX at bind address `{}`.", &self.config.connect_url);
        let mut inx = Self::connect(&self.config).await?;
        log::info!("Connected to INX.");

        // Request the node status so we can get the pruning index and latest confirmed milestone
        let node_status = inx.read_node_status().await?;

        log::debug!(
            "The node has a pruning index of `{}` and a latest confirmed milestone index of `{}`.",
            node_status.tangle_pruning_index,
            node_status.confirmed_milestone.milestone_info.milestone_index,
        );

        // Check if there is an unfixable gap in our node data.
        let start_index = if let Some(MilestoneIndexTimestamp {
            milestone_index: latest_milestone,
            ..
        }) = self.db.get_latest_milestone().await?
        {
            if node_status.tangle_pruning_index > latest_milestone.0 {
                return Err(InxError::MilestoneGap {
                    start: latest_milestone + 1,
                    end: node_status.tangle_pruning_index.into(),
                });
            }
            latest_milestone + 1
        } else {
            self.config
                .sync_start_milestone
                .max((node_status.tangle_pruning_index + 1).into())
        };

        let protocol_parameters: ProtocolParameters = inx
            .read_protocol_parameters(start_index.0.into())
            .await?
            .inner()?
            .into();

        log::debug!("Connected to network `{}`.", protocol_parameters.network_name);

        let mut session = self.db.start_transaction(None).await?;

        if let Some(latest) = self.db.get_latest_protocol_parameters().await? {
            if latest.parameters.network_name != protocol_parameters.network_name {
                return Err(InxError::NetworkChanged(
                    latest.parameters.network_name,
                    protocol_parameters.network_name,
                ));
            }
            if latest.parameters != protocol_parameters {
                self.db
                    .insert_protocol_parameters(&mut session, start_index, protocol_parameters)
                    .await?;
            }
        } else {
            log::info!(
                "Linking database `{}` to network `{}`.",
                self.db.name(),
                protocol_parameters.network_name
            );

            self.db
                .insert_protocol_parameters(&mut session, start_index, protocol_parameters)
                .await?;

            log::info!("Reading unspent outputs.");
            let mut unspent_output_stream = inx.read_unspent_outputs().await?;

            let mut updates = Vec::new();
            while let Some(bee_inx::UnspentOutput { output, .. }) = unspent_output_stream.try_next().await? {
                log::trace!("Received unspent output: {}", output.block_id);
                updates.push(output.try_into()?);
            }
            log::info!("Inserting {} unspent outputs.", updates.len());
<<<<<<< HEAD
            self.db.insert_ledger_updates(&mut session, updates).await?;
=======

            // TODO: Use tracing here.
            let start_time = Instant::now();
            self.db.insert_ledger_updates(updates).await?;
            let duration = start_time.elapsed();
            log::info!(
                "Inserting unspent outputs took {}.",
                humantime::Duration::from(duration)
            );
>>>>>>> d6657e41
        }

        let ledger_update_stream = inx.listen_to_ledger_updates((start_index.0..).into()).await?;

        cx.add_stream(ledger_update_stream);

        Ok(inx)
    }

    fn name(&self) -> std::borrow::Cow<'static, str> {
        "Inx Worker".into()
    }
}

#[async_trait]
impl HandleEvent<Result<bee_inx::LedgerUpdate, bee_inx::Error>> for InxWorker {
    async fn handle_event(
        &mut self,
        _cx: &mut ActorContext<Self>,
        ledger_update_result: Result<bee_inx::LedgerUpdate, bee_inx::Error>,
        inx: &mut Self::State,
    ) -> Result<(), Self::Error> {
        log::trace!("Received ledger update event {:#?}", ledger_update_result);

        // TODO: Use tracing here.
        let start_time = Instant::now();

        let ledger_update = ledger_update_result?;

        let output_updates = Vec::from(ledger_update.created)
            .into_iter()
            .map(TryInto::try_into)
            .chain(Vec::from(ledger_update.consumed).into_iter().map(TryInto::try_into))
            .collect::<Result<Vec<_>, _>>()?;

        let mut session = self.db.start_transaction(None).await?;

        self.db
            .insert_ledger_updates(&mut session, output_updates.into_iter())
            .await?;

        let milestone = inx.read_milestone(ledger_update.milestone_index.into()).await?;
        let parameters: ProtocolParameters = inx
            .read_protocol_parameters(ledger_update.milestone_index.into())
            .await?
            .inner()?
            .into();

        self.db
            .update_latest_protocol_parameters(&mut session, ledger_update.milestone_index.into(), parameters)
            .await?;

        log::trace!("Received milestone: `{:?}`", milestone);

        let milestone_index = milestone.milestone_info.milestone_index.into();
        let milestone_timestamp = milestone.milestone_info.milestone_timestamp.into();
        let milestone_id = milestone
            .milestone_info
            .milestone_id
            .ok_or(Self::Error::MissingMilestoneInfo(milestone_index))?
            .into();
        let payload = Into::into(
            &milestone
                .milestone
                .ok_or(Self::Error::MissingMilestoneInfo(milestone_index))?,
        );

        let cone_stream = inx.read_milestone_cone(milestone_index.0.into()).await?;

        let blocks_with_metadata = cone_stream
            .map(|res| {
                let bee_inx::BlockWithMetadata { block, metadata } = res?;
                Result::<_, Self::Error>::Ok((block.clone().inner()?.into(), block.data(), metadata.into()))
            })
            .try_collect::<Vec<_>>()
            .await?;

        self.db
            .insert_blocks_with_metadata(&mut session, blocks_with_metadata)
            .await?;

        self.db
            .insert_milestone(
                &mut session,
                milestone_id,
                milestone_index,
                milestone_timestamp,
                payload,
            )
            .await?;

        let duration = start_time.elapsed();
        log::debug!(
            "Milestone `{}` synced in {}.",
            milestone_index,
            humantime::Duration::from(duration)
        );

        Ok(())
    }
}<|MERGE_RESOLUTION|>--- conflicted
+++ resolved
@@ -13,12 +13,8 @@
 };
 pub use config::InxConfig;
 pub use error::InxError;
-<<<<<<< HEAD
 use futures::{StreamExt, TryStreamExt};
-=======
-use futures::TryStreamExt;
 use tokio::time::Instant;
->>>>>>> d6657e41
 
 pub struct InxWorker {
     db: MongoDb,
@@ -138,19 +134,15 @@
                 updates.push(output.try_into()?);
             }
             log::info!("Inserting {} unspent outputs.", updates.len());
-<<<<<<< HEAD
-            self.db.insert_ledger_updates(&mut session, updates).await?;
-=======
 
             // TODO: Use tracing here.
             let start_time = Instant::now();
-            self.db.insert_ledger_updates(updates).await?;
+            self.db.insert_ledger_updates(&mut session, updates).await?;
             let duration = start_time.elapsed();
             log::info!(
                 "Inserting unspent outputs took {}.",
                 humantime::Duration::from(duration)
             );
->>>>>>> d6657e41
         }
 
         let ledger_update_stream = inx.listen_to_ledger_updates((start_index.0..).into()).await?;
