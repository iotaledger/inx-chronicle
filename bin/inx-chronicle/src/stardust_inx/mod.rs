--- conflicted
+++ resolved
@@ -16,8 +16,7 @@
 };
 pub use config::InxConfig;
 pub use error::InxError;
-use futures::{Stream, StreamExt, TryStreamExt};
-use pin_project::pin_project;
+use futures::{StreamExt, TryStreamExt};
 use tokio::time::Instant;
 
 pub struct InxWorker {
@@ -88,7 +87,7 @@
         let start_index = if let Some(MilestoneIndexTimestamp {
             milestone_index: latest_milestone,
             ..
-        }) = self.db.get_newest_milestone().await?
+        }) = self.db.get_latest_milestone().await?
         {
             if node_status.tangle_pruning_index > latest_milestone.0 {
                 return Err(InxError::MilestoneGap {
@@ -158,8 +157,7 @@
 
         session.commit_transaction().await?;
 
-        let ledger_update_stream =
-            LedgerUpdateStream::new(inx.listen_to_ledger_updates((start_index.0..).into()).await?);
+        let ledger_update_stream = inx.listen_to_ledger_updates((start_index.0..).into()).await?;
 
         cx.add_stream(ledger_update_stream);
 
@@ -171,7 +169,6 @@
     }
 }
 
-<<<<<<< HEAD
 impl InxWorker {
     fn handle_milestone_begin(&mut self, begin: bee_inx::Marker) -> MilestoneState {
         let start_time = Instant::now();
@@ -194,128 +191,6 @@
         };
         Ok(milestone_state.outputs.push(consumed.try_into()?))
     }
-=======
-#[derive(Debug)]
-pub struct LedgerUpdateRecord {
-    milestone_index: MilestoneIndex,
-    outputs: Vec<OutputWithMetadata>,
-}
-
-#[pin_project]
-pub struct LedgerUpdateStream<S> {
-    #[pin]
-    inner: S,
-    #[pin]
-    record: Option<LedgerUpdateRecord>,
-}
-
-impl<S> LedgerUpdateStream<S> {
-    fn new(inner: S) -> Self {
-        Self { inner, record: None }
-    }
-}
-
-impl<S: Stream<Item = Result<bee_inx::LedgerUpdate, bee_inx::Error>>> Stream for LedgerUpdateStream<S> {
-    type Item = Result<LedgerUpdateRecord, InxError>;
-
-    fn poll_next(
-        self: std::pin::Pin<&mut Self>,
-        cx: &mut std::task::Context<'_>,
-    ) -> std::task::Poll<Option<Self::Item>> {
-        use std::task::Poll;
-
-        use bee_inx::LedgerUpdate;
-
-        let this = self.project();
-        if let Poll::Ready(next) = this.inner.poll_next(cx) {
-            if let Some(res) = next {
-                match res {
-                    Ok(ledger_update) => match ledger_update {
-                        LedgerUpdate::Begin(marker) => {
-                            // We shouldn't already have a record. If we do, that's bad.
-                            let record = this.record.get_mut();
-                            if let Some(record) = record.take() {
-                                return Poll::Ready(Some(Err(InxError::InvalidLedgerUpdateCount {
-                                    received: record.outputs.len(),
-                                    expected: record.outputs.capacity(),
-                                })));
-                            } else {
-                                *record = Some(LedgerUpdateRecord {
-                                    milestone_index: marker.milestone_index.into(),
-                                    outputs: Vec::with_capacity(marker.created_count + marker.consumed_count),
-                                });
-                            }
-                        }
-                        LedgerUpdate::Consumed(consumed) => {
-                            if let Some(record) = this.record.get_mut() {
-                                match OutputWithMetadata::try_from(consumed) {
-                                    Ok(consumed) => {
-                                        record.outputs.push(consumed);
-                                    }
-                                    Err(e) => {
-                                        return Poll::Ready(Some(Err(e.into())));
-                                    }
-                                }
-                            } else {
-                                return Poll::Ready(Some(Err(InxError::InvalidMilestoneState)));
-                            }
-                        }
-                        LedgerUpdate::Created(created) => {
-                            if let Some(record) = this.record.get_mut() {
-                                match OutputWithMetadata::try_from(created) {
-                                    Ok(created) => {
-                                        record.outputs.push(created);
-                                    }
-                                    Err(e) => {
-                                        return Poll::Ready(Some(Err(e.into())));
-                                    }
-                                }
-                            } else {
-                                return Poll::Ready(Some(Err(InxError::InvalidMilestoneState)));
-                            }
-                        }
-                        LedgerUpdate::End(marker) => {
-                            if let Some(record) = this.record.get_mut().take() {
-                                if record.outputs.len() != marker.consumed_count + marker.created_count {
-                                    return Poll::Ready(Some(Err(InxError::InvalidLedgerUpdateCount {
-                                        received: record.outputs.len(),
-                                        expected: marker.consumed_count + marker.created_count,
-                                    })));
-                                }
-                                return Poll::Ready(Some(Ok(record)));
-                            } else {
-                                return Poll::Ready(Some(Err(InxError::InvalidMilestoneState)));
-                            }
-                        }
-                    },
-                    Err(e) => {
-                        return Poll::Ready(Some(Err(e.into())));
-                    }
-                }
-            } else {
-                // If we were supposed to be in the middle of a milestone, something went wrong.
-                if let Some(record) = this.record.get_mut().take() {
-                    return Poll::Ready(Some(Err(InxError::InvalidLedgerUpdateCount {
-                        received: record.outputs.len(),
-                        expected: record.outputs.capacity(),
-                    })));
-                }
-            }
-        }
-        Poll::Pending
-    }
-}
-
-#[async_trait]
-impl HandleEvent<Result<LedgerUpdateRecord, InxError>> for InxWorker {
-    async fn handle_event(
-        &mut self,
-        _cx: &mut ActorContext<Self>,
-        ledger_update_result: Result<LedgerUpdateRecord, InxError>,
-        inx: &mut Self::State,
-    ) -> Result<(), Self::Error> {
-        log::trace!("Received ledger update event {:#?}", ledger_update_result);
->>>>>>> be399c28
 
     fn handle_milestone_created(
         &mut self,
@@ -343,7 +218,6 @@
             return Err(InxError::InvalidMilestoneState);
         };
 
-<<<<<<< HEAD
         if milestone_state.outputs.len() != end.consumed_count + end.created_count {
             return Err(InxError::InvalidLedgerUpdateCount {
                 received: milestone_state.outputs.len(),
@@ -360,27 +234,12 @@
         let milestone = inx.read_milestone(milestone_state.milestone_index.0.into()).await?;
         let parameters: ProtocolParameters = inx
             .read_protocol_parameters(milestone_state.milestone_index.0.into())
-=======
-        let mut session = self.db.start_transaction(None).await?;
-
-        self.db
-            .insert_ledger_updates(&mut session, ledger_update.outputs.into_iter())
-            .await?;
-
-        let milestone = inx.read_milestone(ledger_update.milestone_index.0.into()).await?;
-        let parameters: ProtocolParameters = inx
-            .read_protocol_parameters(ledger_update.milestone_index.0.into())
->>>>>>> be399c28
             .await?
             .inner()?
             .into();
 
         self.db
-<<<<<<< HEAD
             .update_latest_protocol_parameters(&mut session, milestone_state.milestone_index.into(), parameters)
-=======
-            .update_latest_protocol_parameters(&mut session, ledger_update.milestone_index, parameters)
->>>>>>> be399c28
             .await?;
 
         log::trace!("Received milestone: `{:?}`", milestone);
